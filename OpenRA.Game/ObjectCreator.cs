#region Copyright & License Information
/*
 * Copyright 2007-2017 The OpenRA Developers (see AUTHORS)
 * This file is part of OpenRA, which is free software. It is made
 * available to you under the terms of the GNU General Public License
 * as published by the Free Software Foundation, either version 3 of
 * the License, or (at your option) any later version. For more
 * information, see COPYING.
 */
#endregion

using System;
using System.Collections.Generic;
using System.IO;
using System.Linq;
using System.Reflection;
using OpenRA.Primitives;

namespace OpenRA
{
	public sealed class ObjectCreator : IDisposable
	{
		// .NET does not support unloading assemblies, so mod libraries will leak across mod changes.
		// This tracks the assemblies that have been loaded since game start so that we don't load multiple copies
		static readonly Dictionary<string, Assembly> ResolvedAssemblies = new Dictionary<string, Assembly>();

		readonly Cache<string, Type> typeCache;
		readonly Cache<Type, ConstructorInfo> ctorCache;
		readonly Pair<Assembly, string>[] assemblies;
		readonly bool isMonoRuntime = Type.GetType("Mono.Runtime") != null;

		public ObjectCreator(Manifest manifest, InstalledMods mods)
		{
			typeCache = new Cache<string, Type>(FindType);
			ctorCache = new Cache<Type, ConstructorInfo>(GetCtor);

			// Allow mods to load types from the core Game assembly, and any additional assemblies they specify.
			// Assemblies can only be loaded from directories to avoid circular dependencies on package loaders.
			var assemblyList = new List<Assembly>() { typeof(Game).Assembly };
			foreach (var path in manifest.Assemblies)
			{
				var resolvedPath = FileSystem.FileSystem.ResolveAssemblyPath(path, manifest, mods);
				if (resolvedPath == null)
					throw new FileNotFoundException("Assembly `{0}` not found.".F(path));

				// .NET doesn't provide any way of querying the metadata of an assembly without either:
				//   (a) loading duplicate data into the application domain, breaking the world.
				//   (b) crashing if the assembly has already been loaded.
				// We can't check the internal name of the assembly, so we'll work off the data instead
				var hash = CryptoUtil.SHA1Hash(File.ReadAllBytes(resolvedPath));

				Assembly assembly;
				if (!ResolvedAssemblies.TryGetValue(hash, out assembly))
				{
<<<<<<< HEAD
					Stream symbolStream = null;
					var hasSymbols = false;

					// Mono has its own symbol format.
					if (isMonoRuntime)
						hasSymbols = modFiles.TryOpen(path + ".mdb", out symbolStream);

					// .NET uses .pdb files.
					else
						hasSymbols = modFiles.TryOpen(path.Substring(0, path.Length - 4) + ".pdb", out symbolStream);

					assembly = hasSymbols ? Assembly.Load(data, symbolStream.ReadAllBytes()) : Assembly.Load(data);
=======
					assembly = Assembly.LoadFile(resolvedPath);
>>>>>>> 9d84f4a8
					ResolvedAssemblies.Add(hash, assembly);
				}

				assemblyList.Add(assembly);
			}

			AppDomain.CurrentDomain.AssemblyResolve += ResolveAssembly;
			assemblies = assemblyList.SelectMany(asm => asm.GetNamespaces().Select(ns => Pair.New(asm, ns))).ToArray();
		}

		Assembly ResolveAssembly(object sender, ResolveEventArgs e)
		{
			foreach (var a in AppDomain.CurrentDomain.GetAssemblies())
				if (a.FullName == e.Name)
					return a;

			if (assemblies == null)
				return null;

			return assemblies.Select(a => a.First).FirstOrDefault(a => a.FullName == e.Name);
		}

		public static Action<string> MissingTypeAction =
			s => { throw new InvalidOperationException("Cannot locate type: {0}".F(s)); };

		public T CreateObject<T>(string className)
		{
			return CreateObject<T>(className, new Dictionary<string, object>());
		}

		public T CreateObject<T>(string className, Dictionary<string, object> args)
		{
			var type = typeCache[className];
			if (type == null)
			{
				MissingTypeAction(className);
				return default(T);
			}

			var ctor = ctorCache[type];
			if (ctor == null)
				return (T)CreateBasic(type);
			else
				return (T)CreateUsingArgs(ctor, args);
		}

		public Type FindType(string className)
		{
			return assemblies
				.Select(pair => pair.First.GetType(pair.Second + "." + className, false))
				.FirstOrDefault(t => t != null);
		}

		public ConstructorInfo GetCtor(Type type)
		{
			var flags = BindingFlags.NonPublic | BindingFlags.Public | BindingFlags.Instance;
			var ctors = type.GetConstructors(flags).Where(x => x.HasAttribute<UseCtorAttribute>());
			if (ctors.Count() > 1)
				throw new InvalidOperationException("ObjectCreator: UseCtor on multiple constructors; invalid.");
			return ctors.FirstOrDefault();
		}

		public object CreateBasic(Type type)
		{
			return type.GetConstructor(new Type[0]).Invoke(new object[0]);
		}

		public object CreateUsingArgs(ConstructorInfo ctor, Dictionary<string, object> args)
		{
			var p = ctor.GetParameters();
			var a = new object[p.Length];
			for (var i = 0; i < p.Length; i++)
			{
				var key = p[i].Name;
				if (!args.ContainsKey(key)) throw new InvalidOperationException("ObjectCreator: key `{0}' not found".F(key));
				a[i] = args[key];
			}

			return ctor.Invoke(a);
		}

		public IEnumerable<Type> GetTypesImplementing<T>()
		{
			var it = typeof(T);
			return GetTypes().Where(t => t != it && it.IsAssignableFrom(t));
		}

		public IEnumerable<Type> GetTypes()
		{
			return assemblies.Select(ma => ma.First).Distinct()
				.SelectMany(ma => ma.GetTypes());
		}

		public TLoader[] GetLoaders<TLoader>(IEnumerable<string> formats, string name)
		{
			var loaders = new List<TLoader>();
			foreach (var format in formats)
			{
				var loader = FindType(format + "Loader");
				if (loader == null || !loader.GetInterfaces().Contains(typeof(TLoader)))
					throw new InvalidOperationException("Unable to find a {0} loader for type '{1}'.".F(name, format));

				loaders.Add((TLoader)CreateBasic(loader));
			}

			return loaders.ToArray();
		}

		~ObjectCreator()
		{
			Dispose(false);
		}

		public void Dispose()
		{
			Dispose(true);
			GC.SuppressFinalize(this);
		}

		void Dispose(bool disposing)
		{
			if (disposing)
				AppDomain.CurrentDomain.AssemblyResolve -= ResolveAssembly;
		}

		[AttributeUsage(AttributeTargets.Constructor)]
		public sealed class UseCtorAttribute : Attribute { }
	}
}<|MERGE_RESOLUTION|>--- conflicted
+++ resolved
@@ -52,8 +52,7 @@
 				Assembly assembly;
 				if (!ResolvedAssemblies.TryGetValue(hash, out assembly))
 				{
-<<<<<<< HEAD
-					Stream symbolStream = null;
+					assembly = Assembly.LoadFile(resolvedPath);
 					var hasSymbols = false;
 
 					// Mono has its own symbol format.
@@ -65,9 +64,6 @@
 						hasSymbols = modFiles.TryOpen(path.Substring(0, path.Length - 4) + ".pdb", out symbolStream);
 
 					assembly = hasSymbols ? Assembly.Load(data, symbolStream.ReadAllBytes()) : Assembly.Load(data);
-=======
-					assembly = Assembly.LoadFile(resolvedPath);
->>>>>>> 9d84f4a8
 					ResolvedAssemblies.Add(hash, assembly);
 				}
 
