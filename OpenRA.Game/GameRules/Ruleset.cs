--- conflicted
+++ resolved
@@ -76,11 +76,7 @@
 					}
 					catch (YamlException e)
 					{
-<<<<<<< HEAD
-						throw new YamlException("Weapon type {0}: {1}".F(weapon.Key, e.Message));
-=======
 						throw new YamlException("Projectile type {0}: {1}".F(weapon.Key, e.Message));
->>>>>>> bf4b9174
 					}
 				}
 
