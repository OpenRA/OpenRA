--- conflicted
+++ resolved
@@ -37,11 +37,7 @@
 		[Desc("In how many steps to perform the dragging?")]
 		public readonly int DragLength = 0;
 
-<<<<<<< HEAD
-		[Desc("Store resources in silos.")]
-=======
 		[Desc("Store resources in silos. Adds cash directly without storing if set to false.")]
->>>>>>> c3ece997
 		public readonly bool UseStorage = true;
 
 		[Desc("Discard resources once silo capacity has been reached.")]
@@ -102,24 +98,18 @@
 			{
 				if (info.DiscardExcessResources)
 					amount = Math.Min(amount, playerResources.ResourceCapacity - playerResources.Resources);
-<<<<<<< HEAD
-=======
 
->>>>>>> c3ece997
 				playerResources.GiveResources(amount);
 			}
 			else
 				playerResources.GiveCash(amount);
 
-<<<<<<< HEAD
 			var purifiers = self.World.ActorsWithTrait<IResourcePurifier>().Where(x => x.Actor.Owner == self.Owner).Select(x => x.Trait);
 			foreach (var p in purifiers)
 			{
 				p.RefineAmount(amount);
 			}
 
-=======
->>>>>>> c3ece997
 			if (info.ShowTicks)
 				currentDisplayValue += amount;
 		}
