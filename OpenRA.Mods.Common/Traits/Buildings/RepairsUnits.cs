#region Copyright & License Information
/*
 * Copyright 2007-2017 The OpenRA Developers (see AUTHORS)
 * This file is part of OpenRA, which is free software. It is made
 * available to you under the terms of the GNU General Public License
 * as published by the Free Software Foundation, either version 3 of
 * the License, or (at your option) any later version. For more
 * information, see COPYING.
 */
#endregion

<<<<<<< HEAD
using System;
using System.Drawing;
using OpenRA.Activities;
using OpenRA.Mods.Common.Activities;
using OpenRA.Traits;

=======
>>>>>>> 9d84f4a8
namespace OpenRA.Mods.Common.Traits
{
	public class RepairsUnitsInfo : PausableConditionalTraitInfo
	{
		[Desc("Cost in % of the unit value to fully repair the unit.")]
		public readonly int ValuePercentage = 20;
		public readonly int HpPerStep = 10;

		[Desc("Time (in ticks) between two repair steps.")]
		public readonly int Interval = 24;

		[Desc("The sound played when starting to repair a unit.")]
		public readonly string StartRepairingNotification = "Repairing";

		[Desc("The sound played when repairing a unit is done.")]
		public readonly string FinishRepairingNotification = null;

		[Desc("Experience gained by the player owning this actor for repairing an allied unit.")]
		public readonly int PlayerExperience = 0;

		public override object Create(ActorInitializer init) { return new RepairsUnits(this); }
	}

	public class RepairsUnits : PausableConditionalTrait<RepairsUnitsInfo>
	{
		public RepairsUnits(RepairsUnitsInfo info) : base(info) { }
	}
}<|MERGE_RESOLUTION|>--- conflicted
+++ resolved
@@ -9,15 +9,10 @@
  */
 #endregion
 
-<<<<<<< HEAD
 using System;
 using System.Drawing;
 using OpenRA.Activities;
 using OpenRA.Mods.Common.Activities;
-using OpenRA.Traits;
-
-=======
->>>>>>> 9d84f4a8
 namespace OpenRA.Mods.Common.Traits
 {
 	public class RepairsUnitsInfo : PausableConditionalTraitInfo
