#region Copyright & License Information
/*
 * Copyright 2007-2018 The OpenRA Developers (see AUTHORS)
 * This file is part of OpenRA, which is free software. It is made
 * available to you under the terms of the GNU General Public License
 * as published by the Free Software Foundation, either version 3 of
 * the License, or (at your option) any later version. For more
 * information, see COPYING.
 */
#endregion

using System;
using System.Collections.Generic;
using System.Drawing;
using System.Linq;
using OpenRA.Activities;
using OpenRA.Mods.Common.Warheads;
using OpenRA.Traits;

namespace OpenRA.Mods.Common.Traits
{
	public abstract class AttackBaseInfo : PausableConditionalTraitInfo
	{
		[Desc("Armament names")]
		public readonly string[] Armaments = { "primary", "secondary" };

		public readonly string Cursor = null;

		public readonly string OutsideRangeCursor = null;

		[Desc("Does the attack type require the attacker to enter the target's cell?")]
		public readonly bool AttackRequiresEnteringCell = false;

		[Desc("Does not care about shroud or fog. Enables the actor to launch an attack against a target even if he has no visibility of it.")]
		public readonly bool IgnoresVisibility = false;

		[VoiceReference] public readonly string Voice = "Action";

		public override abstract object Create(ActorInitializer init);
	}

	public abstract class AttackBase : PausableConditionalTrait<AttackBaseInfo>, INotifyCreated, ITick, IIssueOrder, IResolveOrder, IOrderVoice, ISync
	{
		readonly string attackOrderName = "Attack";
		readonly string forceAttackOrderName = "ForceAttack";

		[Sync] public bool IsAiming { get; internal set; }
		public IEnumerable<Armament> Armaments { get { return getArmaments(); } }

		protected IFacing facing;
		protected Building building;
		protected IPositionable positionable;
		protected INotifyAiming[] notifyAiming;
		protected Func<IEnumerable<Armament>> getArmaments;

		readonly Actor self;

		bool wasAiming;

		public AttackBase(Actor self, AttackBaseInfo info)
			: base(info)
		{
			this.self = self;
		}

		protected override void Created(Actor self)
		{
			facing = self.TraitOrDefault<IFacing>();
			building = self.TraitOrDefault<Building>();
			positionable = self.TraitOrDefault<IPositionable>();
			notifyAiming = self.TraitsImplementing<INotifyAiming>().ToArray();

			getArmaments = InitializeGetArmaments(self);

			base.Created(self);
		}

		void ITick.Tick(Actor self)
		{
			Tick(self);
		}

		protected virtual void Tick(Actor self)
		{
			if (!wasAiming && IsAiming)
				foreach (var n in notifyAiming)
					n.StartedAiming(self, this);
			else if (wasAiming && !IsAiming)
				foreach (var n in notifyAiming)
					n.StoppedAiming(self, this);

			wasAiming = IsAiming;
		}

		protected virtual Func<IEnumerable<Armament>> InitializeGetArmaments(Actor self)
		{
			var armaments = self.TraitsImplementing<Armament>()
				.Where(a => Info.Armaments.Contains(a.Info.Name)).ToArray();

			return () => armaments;
		}

		protected virtual bool CanAttack(Actor self, Target target)
		{
			if (!self.IsInWorld || IsTraitDisabled || IsTraitPaused)
				return false;

			if (!target.IsValidFor(self))
				return false;

			if (!HasAnyValidWeapons(target))
				return false;

			var mobile = self.TraitOrDefault<Mobile>();
			if (mobile != null && !mobile.CanInteractWithGroundLayer(self))
				return false;

			// Building is under construction or is being sold
			if (building != null && !building.BuildComplete)
				return false;

			if (Armaments.All(a => a.IsReloading))
				return false;

			return true;
		}

		public virtual void DoAttack(Actor self, Target target, IEnumerable<Armament> armaments = null)
		{
			if (armaments == null && !CanAttack(self, target))
				return;

			foreach (var a in armaments ?? Armaments)
				a.CheckFire(self, facing, target);
		}

		IEnumerable<IOrderTargeter> IIssueOrder.Orders
		{
			get
			{
				if (IsTraitDisabled)
					yield break;

				var armament = Armaments.FirstOrDefault(a => a.Weapon.Warheads.Any(w => (w is DamageWarhead)));
				if (armament == null)
					yield break;

				var negativeDamage = (armament.Weapon.Warheads.FirstOrDefault(w => (w is DamageWarhead)) as DamageWarhead).Damage < 0;
				yield return new AttackOrderTargeter(this, 6, negativeDamage);
			}
		}

		Order IIssueOrder.IssueOrder(Actor self, IOrderTargeter order, Target target, bool queued)
		{
			if (order is AttackOrderTargeter)
				return new Order(order.OrderID, self, target, queued);

			return null;
		}

		void IResolveOrder.ResolveOrder(Actor self, Order order)
		{
			var forceAttack = order.OrderString == forceAttackOrderName;
			if (forceAttack || order.OrderString == attackOrderName)
			{
				var target = self.ResolveFrozenActorOrder(order, Color.Red);
				if (!target.IsValidFor(self))
					return;

				self.SetTargetLine(target, Color.Red);
				AttackTarget(target, order.Queued, true, forceAttack);
			}

			if (order.OrderString == "Stop")
				OnStopOrder(self);
		}

<<<<<<< HEAD
=======
		// Some 3rd-party mods rely on this being public
>>>>>>> 1014ceea
		public virtual void OnStopOrder(Actor self)
		{
			self.CancelActivity();
		}

		string IOrderVoice.VoicePhraseForOrder(Actor self, Order order)
		{
			return order.OrderString == attackOrderName || order.OrderString == forceAttackOrderName ? Info.Voice : null;
		}

		public abstract Activity GetAttackActivity(Actor self, Target newTarget, bool allowMove, bool forceAttack);

		public bool HasAnyValidWeapons(Target t, bool checkForCenterTargetingWeapons = false)
		{
			if (IsTraitDisabled)
				return false;

			if (Info.AttackRequiresEnteringCell && (positionable == null || !positionable.CanEnterCell(t.Actor.Location, null, false)))
				return false;

			// PERF: Avoid LINQ.
			foreach (var armament in Armaments)
			{
				var checkIsValid = checkForCenterTargetingWeapons ? armament.Weapon.TargetActorCenter : !armament.IsTraitPaused;
				if (checkIsValid && !armament.IsTraitDisabled && armament.Weapon.IsValidAgainst(t, self.World, self))
					return true;
			}

			return false;
		}

		public virtual WPos GetTargetPosition(WPos pos, Target target)
		{
			return HasAnyValidWeapons(target, true) ? target.CenterPosition : target.Positions.PositionClosestTo(pos);
		}

		public WDist GetMinimumRange()
		{
			if (IsTraitDisabled)
				return WDist.Zero;

			// PERF: Avoid LINQ.
			var min = WDist.MaxValue;
			foreach (var armament in Armaments)
			{
				if (armament.IsTraitDisabled)
					continue;

				if (armament.IsTraitPaused)
					continue;

				var range = armament.Weapon.MinRange;
				if (min > range)
					min = range;
			}

			return min != WDist.MaxValue ? min : WDist.Zero;
		}

		public WDist GetMaximumRange()
		{
			if (IsTraitDisabled)
				return WDist.Zero;

			// PERF: Avoid LINQ.
			var max = WDist.Zero;
			foreach (var armament in Armaments)
			{
				if (armament.IsTraitDisabled)
					continue;

				if (armament.IsTraitPaused)
					continue;

				var range = armament.MaxRange();
				if (max < range)
					max = range;
			}

			return max;
		}

		public WDist GetMinimumRangeVersusTarget(Target target)
		{
			if (IsTraitDisabled)
				return WDist.Zero;

			// PERF: Avoid LINQ.
			var min = WDist.MaxValue;
			foreach (var armament in Armaments)
			{
				if (armament.IsTraitDisabled)
					continue;

				if (armament.IsTraitPaused)
					continue;

				if (!armament.Weapon.IsValidAgainst(target, self.World, self))
					continue;

				var range = armament.Weapon.MinRange;
				if (min > range)
					min = range;
			}

			return min != WDist.MaxValue ? min : WDist.Zero;
		}

		public WDist GetMaximumRangeVersusTarget(Target target)
		{
			if (IsTraitDisabled)
				return WDist.Zero;

			var max = WDist.Zero;

			// We want actors to use only weapons with ammo for this, except when ALL weapons are out of ammo,
			// then we use the paused, valid weapon with highest range.
			var maxFallback = WDist.Zero;

			// PERF: Avoid LINQ.
			foreach (var armament in Armaments)
			{
				if (armament.IsTraitDisabled)
					continue;

				if (!armament.Weapon.IsValidAgainst(target, self.World, self))
					continue;

				var range = armament.MaxRange();
				if (maxFallback < range)
					maxFallback = range;

				if (armament.IsTraitPaused)
					continue;

				if (max < range)
					max = range;
			}

			return max != WDist.Zero ? max : maxFallback;
		}

		// Enumerates all armaments, that this actor possesses, that can be used against Target t
		public IEnumerable<Armament> ChooseArmamentsForTarget(Target t, bool forceAttack)
		{
			// If force-fire is not used, and the target requires force-firing or the target is
			// terrain or invalid, no armaments can be used
			if (!forceAttack && (t.Type == TargetType.Terrain || t.Type == TargetType.Invalid || t.RequiresForceFire))
				return Enumerable.Empty<Armament>();

			// Get target's owner; in case of terrain or invalid target there will be no problems
			// with owner == null since forceFire will have to be true in this part of the method
			// (short-circuiting in the logical expression below)
			Player owner = null;
			if (t.Type == TargetType.FrozenActor)
			{
				owner = t.FrozenActor.Owner;
			}
			else if (t.Type == TargetType.Actor)
			{
				owner = t.Actor.EffectiveOwner != null && t.Actor.EffectiveOwner.Owner != null
					? t.Actor.EffectiveOwner.Owner
					: t.Actor.Owner;

				// Special cases for spies so we don't kill friendly disguised spies
				// and enable dogs to kill enemy disguised spies.
				if (self.Owner.Stances[t.Actor.Owner] == Stance.Ally || self.Info.HasTraitInfo<IgnoresDisguiseInfo>())
					owner = t.Actor.Owner;
			}

			return Armaments.Where(a =>
				!a.IsTraitDisabled
				&& (owner == null || (forceAttack ? a.Info.ForceTargetStances : a.Info.TargetStances)
					.HasStance(self.Owner.Stances[owner]))
				&& a.Weapon.IsValidAgainst(t, self.World, self));
		}

		public void AttackTarget(Target target, bool queued, bool allowMove, bool forceAttack = false)
		{
			if (IsTraitDisabled || IsTraitPaused)
				return;

			if (!target.IsValidFor(self))
				return;

			if (!queued)
				self.CancelActivity();

			self.QueueActivity(GetAttackActivity(self, target, allowMove, forceAttack));
		}

		public bool IsReachableTarget(Target target, bool allowMove)
		{
			return HasAnyValidWeapons(target)
				&& (target.IsInRange(self.CenterPosition, GetMaximumRangeVersusTarget(target)) || (allowMove && self.Info.HasTraitInfo<IMoveInfo>()));
		}

		public Stance UnforcedAttackTargetStances()
		{
			// PERF: Avoid LINQ.
			var stances = Stance.None;
			foreach (var armament in Armaments)
				if (!armament.IsTraitDisabled)
					stances |= armament.Info.TargetStances;

			return stances;
		}

		class AttackOrderTargeter : IOrderTargeter
		{
			readonly AttackBase ab;

			public AttackOrderTargeter(AttackBase ab, int priority, bool negativeDamage)
			{
				this.ab = ab;
				OrderID = ab.attackOrderName;
				OrderPriority = priority;
			}

			public string OrderID { get; private set; }
			public int OrderPriority { get; private set; }
			public bool TargetOverridesSelection(TargetModifiers modifiers) { return true; }

			bool CanTargetActor(Actor self, Target target, ref TargetModifiers modifiers, ref string cursor)
			{
				IsQueued = modifiers.HasModifier(TargetModifiers.ForceQueue);

				if (modifiers.HasModifier(TargetModifiers.ForceMove))
					return false;

				// Disguised actors are revealed by the attack cursor
				// HACK: works around limitations in the targeting code that force the
				// targeting and attacking logic (which should be logically separate)
				// to use the same code
				if (target.Type == TargetType.Actor && target.Actor.EffectiveOwner != null &&
						target.Actor.EffectiveOwner.Disguised && self.Owner.Stances[target.Actor.Owner] == Stance.Enemy)
					modifiers |= TargetModifiers.ForceAttack;

				var forceAttack = modifiers.HasModifier(TargetModifiers.ForceAttack);
				var armaments = ab.ChooseArmamentsForTarget(target, forceAttack);
				if (!armaments.Any())
					return false;

				// Use valid armament with highest range out of those that have ammo
				// If all are out of ammo, just use valid armament with highest range
				armaments = armaments.OrderByDescending(x => x.MaxRange());
				var a = armaments.FirstOrDefault(x => !x.IsTraitPaused);
				if (a == null)
					a = armaments.First();

				cursor = !target.IsInRange(self.CenterPosition, a.MaxRange())
					? ab.Info.OutsideRangeCursor ?? a.Info.OutsideRangeCursor
					: ab.Info.Cursor ?? a.Info.Cursor;

				if (!forceAttack)
					return true;

				OrderID = ab.forceAttackOrderName;
				return true;
			}

			bool CanTargetLocation(Actor self, CPos location, List<Actor> actorsAtLocation, TargetModifiers modifiers, ref string cursor)
			{
				if (!self.World.Map.Contains(location))
					return false;

				IsQueued = modifiers.HasModifier(TargetModifiers.ForceQueue);

				// Targeting the terrain is only possible with force-attack modifier
				if (modifiers.HasModifier(TargetModifiers.ForceMove) || !modifiers.HasModifier(TargetModifiers.ForceAttack))
					return false;

				var target = Target.FromCell(self.World, location);
				var armaments = ab.ChooseArmamentsForTarget(target, true);
				if (!armaments.Any())
					return false;

				// Use valid armament with highest range out of those that have ammo
				// If all are out of ammo, just use valid armament with highest range
				armaments = armaments.OrderByDescending(x => x.MaxRange());
				var a = armaments.FirstOrDefault(x => !x.IsTraitPaused);
				if (a == null)
					a = armaments.First();

				cursor = !target.IsInRange(self.CenterPosition, a.MaxRange())
					? ab.Info.OutsideRangeCursor ?? a.Info.OutsideRangeCursor
					: ab.Info.Cursor ?? a.Info.Cursor;

				OrderID = ab.forceAttackOrderName;
				return true;
			}

			public bool CanTarget(Actor self, Target target, List<Actor> othersAtTarget, ref TargetModifiers modifiers, ref string cursor)
			{
				switch (target.Type)
				{
					case TargetType.Actor:
					case TargetType.FrozenActor:
						return CanTargetActor(self, target, ref modifiers, ref cursor);
					case TargetType.Terrain:
						return CanTargetLocation(self, self.World.Map.CellContaining(target.CenterPosition), othersAtTarget, modifiers, ref cursor);
					default:
						return false;
				}
			}

			public bool IsQueued { get; protected set; }
		}
	}
}<|MERGE_RESOLUTION|>--- conflicted
+++ resolved
@@ -175,10 +175,7 @@
 				OnStopOrder(self);
 		}
 
-<<<<<<< HEAD
-=======
 		// Some 3rd-party mods rely on this being public
->>>>>>> 1014ceea
 		public virtual void OnStopOrder(Actor self)
 		{
 			self.CancelActivity();
