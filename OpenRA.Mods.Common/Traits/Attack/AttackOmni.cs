#region Copyright & License Information
/*
 * Copyright 2007-2018 The OpenRA Developers (see AUTHORS)
 * This file is part of OpenRA, which is free software. It is made
 * available to you under the terms of the GNU General Public License
 * as published by the Free Software Foundation, either version 3 of
 * the License, or (at your option) any later version. For more
 * information, see COPYING.
 */
#endregion

using System.Collections.Generic;
using OpenRA.Activities;
using OpenRA.Traits;

namespace OpenRA.Mods.Common.Traits
{
	public class AttackOmniInfo : AttackBaseInfo
	{
		public override object Create(ActorInitializer init) { return new AttackOmni(init.Self, this); }
	}

	public class AttackOmni : AttackBase
	{
		public AttackOmni(Actor self, AttackOmniInfo info)
			: base(self, info) { }

		public override Activity GetAttackActivity(Actor self, Target newTarget, bool allowMove, bool forceAttack)
		{
			return new SetTarget(this, newTarget, allowMove);
		}

<<<<<<< HEAD
=======
		// Some 3rd-party mods rely on this being public
>>>>>>> 1014ceea
		public class SetTarget : Activity
		{
			readonly Target target;
			readonly AttackOmni attack;
			readonly bool allowMove;

			public SetTarget(AttackOmni attack, Target target, bool allowMove)
			{
				this.target = target;
				this.attack = attack;
				this.allowMove = allowMove;
			}

			public override Activity Tick(Actor self)
			{
				if (IsCanceled || !target.IsValidFor(self) || !attack.IsReachableTarget(target, allowMove))
					return NextActivity;

				attack.DoAttack(self, target);
				return this;
			}

			public override IEnumerable<Target> GetTargets(Actor self)
			{
				yield return target;
			}
		}
	}
}<|MERGE_RESOLUTION|>--- conflicted
+++ resolved
@@ -30,10 +30,7 @@
 			return new SetTarget(this, newTarget, allowMove);
 		}
 
-<<<<<<< HEAD
-=======
 		// Some 3rd-party mods rely on this being public
->>>>>>> 1014ceea
 		public class SetTarget : Activity
 		{
 			readonly Target target;
