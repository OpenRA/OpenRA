#region Copyright & License Information
/*
 * Copyright 2007-2017 The OpenRA Developers (see AUTHORS)
 * This file is part of OpenRA, which is free software. It is made
 * available to you under the terms of the GNU General Public License
 * as published by the Free Software Foundation, either version 3 of
 * the License, or (at your option) any later version. For more
 * information, see COPYING.
 */
#endregion

using System;
using System.Collections.Generic;
using System.Linq;
using OpenRA.Graphics;
using OpenRA.Traits;

namespace OpenRA.Mods.Common.Traits.Render
{
	[Desc("Renders the MuzzleSequence from the Armament trait.")]
	class WithMuzzleOverlayInfo : ConditionalTraitInfo, Requires<RenderSpritesInfo>, Requires<AttackBaseInfo>, Requires<ArmamentInfo>
	{
		[Desc("Ignore the weapon position, and always draw relative to the center of the actor")]
		public readonly bool IgnoreOffset = false;

		public override object Create(ActorInitializer init) { return new WithMuzzleOverlay(init.Self, this); }
	}

	class WithMuzzleOverlay : ConditionalTrait<WithMuzzleOverlayInfo>, INotifyAttack, IRender, ITick
	{
		readonly Dictionary<Barrel, bool> visible = new Dictionary<Barrel, bool>();
		readonly Dictionary<Barrel, AnimationWithOffset> anims = new Dictionary<Barrel, AnimationWithOffset>();
		readonly Func<int> getFacing;
		readonly Armament[] armaments;

		public WithMuzzleOverlay(Actor self, WithMuzzleOverlayInfo info)
			: base(info)
		{
			var render = self.Trait<RenderSprites>();
			var facing = self.TraitOrDefault<IFacing>();

			armaments = self.TraitsImplementing<Armament>()
				.Where(arm => arm.Info.MuzzleSequence != null)
				.ToArray();

			foreach (var arm in armaments)
			{
				foreach (var b in arm.Barrels)
				{
					var barrel = b;
					var turreted = self.TraitsImplementing<Turreted>()
						.FirstOrDefault(t => t.Name == arm.Info.Turret);

					// Workaround for broken ternary operators in certain versions of mono (3.10 and
					// certain versions of the 3.8 series): https://bugzilla.xamarin.com/show_bug.cgi?id=23319
					if (turreted != null)
						getFacing = () => turreted.TurretFacing;
					else if (facing != null)
						getFacing = () => facing.Facing;
					else
						getFacing = () => 0;

					var muzzleFlash = new Animation(self.World, render.GetImage(self), getFacing);
					visible.Add(barrel, false);
					anims.Add(barrel,
						new AnimationWithOffset(muzzleFlash,
							() => info.IgnoreOffset ? WVec.Zero : arm.MuzzleOffset(self, barrel),
							() => IsTraitDisabled || !visible[barrel],
							p => RenderUtils.ZOffsetFromCenter(self, p, 2)));
				}
			}
		}

		void INotifyAttack.Attacking(Actor self, Target target, Armament a, Barrel barrel)
		{
			if (a == null || barrel == null || !armaments.Contains(a))
				return;

			var sequence = a.Info.MuzzleSequence;
			if (a.Info.MuzzleSplitFacings > 0)
				sequence += Util.QuantizeFacing(getFacing(), a.Info.MuzzleSplitFacings).ToString();

<<<<<<< HEAD
			if (barrel == null)
				return;

			// Weapon might had been fired from some other attack base, such as AttackGarrisoned
			if (!anims.ContainsKey(barrel))
				return;

=======
>>>>>>> 9d84f4a8
			visible[barrel] = true;
			anims[barrel].Animation.PlayThen(sequence, () => visible[barrel] = false);
		}

		void INotifyAttack.PreparingAttack(Actor self, Target target, Armament a, Barrel barrel) { }

		public IEnumerable<IRenderable> Render(Actor self, WorldRenderer wr)
		{
			foreach (var arm in armaments)
			{
				var palette = wr.Palette(arm.Info.MuzzlePalette);
				foreach (var b in arm.Barrels)
				{
					var anim = anims[b];
					if (anim.DisableFunc != null && anim.DisableFunc())
						continue;

					foreach (var r in anim.Render(self, wr, palette, 1f))
						yield return r;
				}
			}
		}

		public void Tick(Actor self)
		{
			foreach (var a in anims.Values)
				a.Animation.Tick();
		}
	}
}<|MERGE_RESOLUTION|>--- conflicted
+++ resolved
@@ -80,16 +80,10 @@
 			if (a.Info.MuzzleSplitFacings > 0)
 				sequence += Util.QuantizeFacing(getFacing(), a.Info.MuzzleSplitFacings).ToString();
 
-<<<<<<< HEAD
-			if (barrel == null)
-				return;
-
 			// Weapon might had been fired from some other attack base, such as AttackGarrisoned
 			if (!anims.ContainsKey(barrel))
 				return;
 
-=======
->>>>>>> 9d84f4a8
 			visible[barrel] = true;
 			anims[barrel].Animation.PlayThen(sequence, () => visible[barrel] = false);
 		}
