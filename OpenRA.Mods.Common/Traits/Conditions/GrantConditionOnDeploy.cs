#region Copyright & License Information
/*
 * Copyright 2007-2017 The OpenRA Developers (see AUTHORS)
 * This file is part of OpenRA, which is free software. It is made
 * available to you under the terms of the GNU General Public License
 * as published by the Free Software Foundation, either version 3 of
 * the License, or (at your option) any later version. For more
 * information, see COPYING.
 */
#endregion

using System.Collections.Generic;
using System.Linq;
using OpenRA.Activities;
using OpenRA.Mods.Common.Activities;
using OpenRA.Mods.Common.Orders;
using OpenRA.Traits;

namespace OpenRA.Mods.Common.Traits
{
	public class GrantConditionOnDeployInfo : ITraitInfo
	{
		[GrantedConditionReference]
		[Desc("The condition to grant while the actor is undeployed.")]
		public readonly string UndeployedCondition = null;

		[FieldLoader.Require]
		[GrantedConditionReference]
		[Desc("The condition to grant after deploying and revoke before undeploying.")]
		public readonly string DeployedCondition = null;

		[Desc("The terrain types that this actor can deploy on. Leave empty to allow any.")]
		public readonly HashSet<string> AllowedTerrainTypes = new HashSet<string>();

		[Desc("Can this actor deploy on slopes?")]
		public readonly bool CanDeployOnRamps = false;

		[Desc("Cursor to display when able to (un)deploy the actor.")]
		public readonly string DeployCursor = "deploy";

		[Desc("Cursor to display when unable to (un)deploy the actor.")]
		public readonly string DeployBlockedCursor = "deploy-blocked";

		[Desc("Facing that the actor must face before deploying. Set to -1 to deploy regardless of facing.")]
		public readonly int Facing = -1;

		[Desc("Sound to play when deploying.")]
		public readonly string DeploySound = null;

		[Desc("Sound to play when undeploying.")]
		public readonly string UndeploySound = null;

		[Desc("Can this actor undeploy?")]
		public readonly bool CanUndeploy = true;

		public object Create(ActorInitializer init) { return new GrantConditionOnDeploy(init, this); }
	}

	public enum DeployState { Undeployed, Deploying, Deployed, Undeploying }

	public class GrantConditionOnDeploy : IResolveOrder, IIssueOrder, INotifyCreated, INotifyDeployComplete, IIssueDeployOrder
	{
		readonly Actor self;
		public readonly GrantConditionOnDeployInfo Info;
		readonly bool checkTerrainType;
		readonly bool canTurn;

		DeployState deployState;
		ConditionManager conditionManager;
		INotifyDeployTriggered[] notify;
		int deployedToken = ConditionManager.InvalidConditionToken;
		int undeployedToken = ConditionManager.InvalidConditionToken;

		public DeployState DeployState { get { return deployState; } }

		public GrantConditionOnDeploy(ActorInitializer init, GrantConditionOnDeployInfo info)
		{
			self = init.Self;
			Info = info;
			checkTerrainType = info.AllowedTerrainTypes.Count > 0;
			canTurn = self.Info.HasTraitInfo<IFacingInfo>();
			if (init.Contains<DeployStateInit>())
				deployState = init.Get<DeployStateInit, DeployState>();
		}

		public void Created(Actor self)
		{
			conditionManager = self.TraitOrDefault<ConditionManager>();
			notify = self.TraitsImplementing<INotifyDeployTriggered>().ToArray();

			switch (deployState)
			{
				case DeployState.Undeployed:
					OnUndeployCompleted();
					break;
				case DeployState.Deploying:
					if (canTurn)
						self.Trait<IFacing>().Facing = Info.Facing;

					Deploy(true);
					break;
				case DeployState.Deployed:
					if (canTurn)
						self.Trait<IFacing>().Facing = Info.Facing;

					OnDeployCompleted();
					break;
				case DeployState.Undeploying:
					if (canTurn)
						self.Trait<IFacing>().Facing = Info.Facing;

					Undeploy(true);
					break;
			}
		}

		public IEnumerable<IOrderTargeter> Orders
		{
			get { yield return new DeployOrderTargeter("GrantConditionOnDeploy", 5,
				() => IsCursorBlocked() ? Info.DeployBlockedCursor : Info.DeployCursor); }
		}

		public Order IssueOrder(Actor self, IOrderTargeter order, Target target, bool queued)
		{
			if (order.OrderID == "GrantConditionOnDeploy")
				return new Order(order.OrderID, self, queued);

			return null;
		}

		Order IIssueDeployOrder.IssueDeployOrder(Actor self)
		{
			return new Order("GrantConditionOnDeploy", self, false);
		}

		public void ResolveOrder(Actor self, Order order)
		{
			if (order.OrderString != "GrantConditionOnDeploy" || deployState == DeployState.Deploying || deployState == DeployState.Undeploying)
				return;

			if (!order.Queued)
				self.CancelActivity();

			if (deployState == DeployState.Deployed && Info.CanUndeploy)
				self.QueueActivity(new UndeployForGrantedCondition(self, this));
			else if (deployState == DeployState.Undeployed)
				self.QueueActivity(new DeployForGrantedCondition(self, this));
		}

		bool IsCursorBlocked()
		{
			return ((deployState == DeployState.Deployed) && !Info.CanUndeploy) || (!IsValidTerrain(self.Location) && (deployState != DeployState.Deployed));
		}

<<<<<<< HEAD
		public bool CanDeployAtLocation(CPos location)
		{
			return IsValidTerrain(location) && IsValidRampType(location);
		}

		bool IsValidTerrain(CPos location)
=======
		public bool IsValidTerrain(CPos location)
		{
			return IsValidTerrainType(location) && IsValidRampType(location);
		}

		bool IsValidTerrainType(CPos location)
>>>>>>> 9d84f4a8
		{
			if (!self.World.Map.Contains(location))
				return false;

			if (!checkTerrainType)
				return true;

			var terrainType = self.World.Map.GetTerrainInfo(location).Type;

			return Info.AllowedTerrainTypes.Contains(terrainType);
		}

		bool IsValidRampType(CPos location)
		{
			if (Info.CanDeployOnRamps)
				return true;

			var ramp = 0;
			if (self.World.Map.Contains(location))
			{
				var tile = self.World.Map.Tiles[location];
				var ti = self.World.Map.Rules.TileSet.GetTileInfo(tile);
				if (ti != null)
					ramp = ti.RampType;
			}

			return ramp == 0;
		}

<<<<<<< HEAD
		IPlayCustomAnimation GetEnabledAnimationProvider(Actor self)
		{
			var tmp = self.TraitsImplementing<IPlayCustomAnimation>().Where(b => b.IsTraitEnabled());
			if (!tmp.Any())
				return null;
			return tmp.First();
=======
		void INotifyDeployComplete.FinishedDeploy(Actor self)
		{
			OnDeployCompleted();
		}

		void INotifyDeployComplete.FinishedUndeploy(Actor self)
		{
			OnUndeployCompleted();
>>>>>>> 9d84f4a8
		}

		/// <summary>Play deploy sound and animation.</summary>
		public void Deploy() { Deploy(false); }
		void Deploy(bool init)
		{
			// Something went wrong, most likely due to deploy order spam and the fact that this is a delayed action.
			if (!init && deployState != DeployState.Undeployed)
				return;

<<<<<<< HEAD
			if (!CanDeployAtLocation(self.Location))
=======
			if (!IsValidTerrain(self.Location))
>>>>>>> 9d84f4a8
				return;

			if (!string.IsNullOrEmpty(Info.DeploySound))
				Game.Sound.Play(SoundType.World, Info.DeploySound, self.CenterPosition);

			// Revoke condition that is applied while undeployed.
			if (!init)
				OnDeployStarted();

			var body = GetEnabledAnimationProvider(self);

			// If there is no animation to play just grant the condition that is used while deployed.
			// Alternatively, play the deploy animation and then grant the condition.
<<<<<<< HEAD
			if (string.IsNullOrEmpty(Info.DeployAnimation) || body == null)
				OnDeployCompleted();
			else
				body.PlayCustomAnimation(self, Info.DeployAnimation, OnDeployCompleted);
=======
			if (!notify.Any())
				OnDeployCompleted();
			else
				foreach (var n in notify)
					n.Deploy(self);
>>>>>>> 9d84f4a8
		}

		/// <summary>Play undeploy sound and animation and after that revoke the condition.</summary>
		public void Undeploy() { Undeploy(false); }
		void Undeploy(bool init)
		{
			// Something went wrong, most likely due to deploy order spam and the fact that this is a delayed action.
			if (!init && deployState != DeployState.Deployed)
				return;

			if (!string.IsNullOrEmpty(Info.UndeploySound))
				Game.Sound.Play(SoundType.World, Info.UndeploySound, self.CenterPosition);

			if (!init)
				OnUndeployStarted();

			var body = GetEnabledAnimationProvider(self);

			// If there is no animation to play just grant the condition that is used while undeployed.
			// Alternatively, play the undeploy animation and then grant the condition.
<<<<<<< HEAD
			if (string.IsNullOrEmpty(Info.DeployAnimation) || body == null)
				OnUndeployCompleted();
			else
				body.PlayCustomAnimationBackwards(self, Info.DeployAnimation, OnUndeployCompleted);
=======
			if (!notify.Any())
				OnUndeployCompleted();
			else
				foreach (var n in notify)
					n.Undeploy(self);
>>>>>>> 9d84f4a8
		}

		void OnDeployStarted()
		{
			if (undeployedToken != ConditionManager.InvalidConditionToken)
				undeployedToken = conditionManager.RevokeCondition(self, undeployedToken);

			deployState = DeployState.Deploying;
		}

		void OnDeployCompleted()
		{
			if (conditionManager != null && !string.IsNullOrEmpty(Info.DeployedCondition) && deployedToken == ConditionManager.InvalidConditionToken)
				deployedToken = conditionManager.GrantCondition(self, Info.DeployedCondition);

			deployState = DeployState.Deployed;

			var notis = self.TraitsImplementing<INotifyDeploy>();
			foreach (var noti in notis)
				noti.OnDeployed(self);
		}

		void OnUndeployStarted()
		{
			if (deployedToken != ConditionManager.InvalidConditionToken)
				deployedToken = conditionManager.RevokeCondition(self, deployedToken);

			deployState = DeployState.Deploying;

			var notis = self.TraitsImplementing<INotifyDeploy>();
			foreach (var noti in notis)
				noti.OnUndeployed(self);
		}

		void OnUndeployCompleted()
		{
			if (conditionManager != null && !string.IsNullOrEmpty(Info.UndeployedCondition) && undeployedToken == ConditionManager.InvalidConditionToken)
				undeployedToken = conditionManager.GrantCondition(self, Info.UndeployedCondition);

			deployState = DeployState.Undeployed;
		}
	}

	public class DeployStateInit : IActorInit<DeployState>
	{
		[FieldFromYamlKey]
		readonly DeployState value = DeployState.Deployed;
		public DeployStateInit() { }
		public DeployStateInit(DeployState init) { value = init; }
		public DeployState Value(World world) { return value; }
	}
}<|MERGE_RESOLUTION|>--- conflicted
+++ resolved
@@ -152,21 +152,12 @@
 			return ((deployState == DeployState.Deployed) && !Info.CanUndeploy) || (!IsValidTerrain(self.Location) && (deployState != DeployState.Deployed));
 		}
 
-<<<<<<< HEAD
-		public bool CanDeployAtLocation(CPos location)
-		{
-			return IsValidTerrain(location) && IsValidRampType(location);
-		}
-
-		bool IsValidTerrain(CPos location)
-=======
 		public bool IsValidTerrain(CPos location)
 		{
 			return IsValidTerrainType(location) && IsValidRampType(location);
 		}
 
 		bool IsValidTerrainType(CPos location)
->>>>>>> 9d84f4a8
 		{
 			if (!self.World.Map.Contains(location))
 				return false;
@@ -196,14 +187,6 @@
 			return ramp == 0;
 		}
 
-<<<<<<< HEAD
-		IPlayCustomAnimation GetEnabledAnimationProvider(Actor self)
-		{
-			var tmp = self.TraitsImplementing<IPlayCustomAnimation>().Where(b => b.IsTraitEnabled());
-			if (!tmp.Any())
-				return null;
-			return tmp.First();
-=======
 		void INotifyDeployComplete.FinishedDeploy(Actor self)
 		{
 			OnDeployCompleted();
@@ -212,7 +195,6 @@
 		void INotifyDeployComplete.FinishedUndeploy(Actor self)
 		{
 			OnUndeployCompleted();
->>>>>>> 9d84f4a8
 		}
 
 		/// <summary>Play deploy sound and animation.</summary>
@@ -223,11 +205,7 @@
 			if (!init && deployState != DeployState.Undeployed)
 				return;
 
-<<<<<<< HEAD
-			if (!CanDeployAtLocation(self.Location))
-=======
 			if (!IsValidTerrain(self.Location))
->>>>>>> 9d84f4a8
 				return;
 
 			if (!string.IsNullOrEmpty(Info.DeploySound))
@@ -241,18 +219,11 @@
 
 			// If there is no animation to play just grant the condition that is used while deployed.
 			// Alternatively, play the deploy animation and then grant the condition.
-<<<<<<< HEAD
-			if (string.IsNullOrEmpty(Info.DeployAnimation) || body == null)
-				OnDeployCompleted();
-			else
-				body.PlayCustomAnimation(self, Info.DeployAnimation, OnDeployCompleted);
-=======
 			if (!notify.Any())
 				OnDeployCompleted();
 			else
 				foreach (var n in notify)
 					n.Deploy(self);
->>>>>>> 9d84f4a8
 		}
 
 		/// <summary>Play undeploy sound and animation and after that revoke the condition.</summary>
@@ -273,18 +244,11 @@
 
 			// If there is no animation to play just grant the condition that is used while undeployed.
 			// Alternatively, play the undeploy animation and then grant the condition.
-<<<<<<< HEAD
-			if (string.IsNullOrEmpty(Info.DeployAnimation) || body == null)
-				OnUndeployCompleted();
-			else
-				body.PlayCustomAnimationBackwards(self, Info.DeployAnimation, OnUndeployCompleted);
-=======
 			if (!notify.Any())
 				OnUndeployCompleted();
 			else
 				foreach (var n in notify)
 					n.Undeploy(self);
->>>>>>> 9d84f4a8
 		}
 
 		void OnDeployStarted()
