--- conflicted
+++ resolved
@@ -15,10 +15,7 @@
 using System.Net;
 using System.Text;
 using System.Text.RegularExpressions;
-<<<<<<< HEAD
-=======
 using BeaconLib;
->>>>>>> 9d84f4a8
 using OpenRA.Server;
 using S = OpenRA.Server.Server;
 
@@ -28,11 +25,7 @@
 	{
 		// 3 minutes. Server has a 5 minute TTL for games, so give ourselves a bit of leeway.
 		const int MasterPingInterval = 60 * 3;
-<<<<<<< HEAD
-
-=======
 		static readonly Beacon LanGameBeacon;
->>>>>>> 9d84f4a8
 		static readonly Dictionary<int, string> MasterServerErrors = new Dictionary<int, string>()
 		{
 			{ 1, "Server port is not accessible from the internet." },
