--- conflicted
+++ resolved
@@ -350,11 +350,8 @@
 				{ "ALLYBUILDRADIUS_CHECKBOX", "allybuild" },
 				{ "ALLOWCHEATS_CHECKBOX", "cheats" },
 				{ "CREEPS_CHECKBOX", "creeps" },
-<<<<<<< HEAD
 				{ "BOUNTY_CHECKBOX", "bounty" },
-=======
 				{ "BUILDRADIUS_CHECKBOX", "buildradius" },
->>>>>>> 636a9a74
 			};
 
 			foreach (var kv in optionCheckboxes)
