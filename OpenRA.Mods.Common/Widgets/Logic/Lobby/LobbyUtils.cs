--- conflicted
+++ resolved
@@ -542,8 +542,6 @@
 			return address;
 		}
 
-<<<<<<< HEAD
-=======
 		public static void SetupChatLine(ContainerWidget template, Color c, string from, string text)
 		{
 			var nameLabel = template.Get<LabelWidget>("NAME");
@@ -574,7 +572,6 @@
 			}
 		}
 
->>>>>>> 9d84f4a8
 		static void HideChildWidget(Widget parent, string widgetId)
 		{
 			var widget = parent.GetOrNull(widgetId);
