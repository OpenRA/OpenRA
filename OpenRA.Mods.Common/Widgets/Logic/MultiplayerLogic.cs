--- conflicted
+++ resolved
@@ -326,7 +326,6 @@
 					{
 						var data = Encoding.UTF8.GetString(i.Result);
 						var yaml = MiniYaml.FromString(data);
-<<<<<<< HEAD
 
 						games = yaml.Select(a => new GameServer(a.Value))
 							.Where(gs => gs.Address != null)
@@ -337,17 +336,6 @@
 						searchStatus = SearchStatus.Failed;
 					}
 				}
-=======
-
-						games = yaml.Select(a => new GameServer(a.Value))
-							.Where(gs => gs.Address != null)
-							.ToList();
-					}
-					catch
-					{
-						searchStatus = SearchStatus.Failed;
-					}
-				}
 
 				var lanGames = new List<GameServer>();
 				foreach (var bl in lanGameLocations)
@@ -374,7 +362,6 @@
 					games.AddRange(groupedLanGames);
 				else if (groupedLanGames.Any())
 					games = groupedLanGames.ToList();
->>>>>>> 9d84f4a8
 
 				Game.RunAfterTick(() => RefreshServerListInner(games));
 			};
