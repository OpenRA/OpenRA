--- conflicted
+++ resolved
@@ -161,13 +161,9 @@
 
 		public override void Draw()
 		{
-<<<<<<< HEAD
-			if (!Groups[queueGroup].Tabs.Any(t => t.Queue.BuildableItems().Any()))
-=======
 			var tabs = Groups[queueGroup].Tabs.Where(t => t.Queue.BuildableItems().Any());
 
 			if (!tabs.Any())
->>>>>>> 6de92de8
 				return;
 
 			var rb = RenderBounds;
@@ -194,11 +190,7 @@
 			var font = Game.Renderer.Fonts["TinyBold"];
 			contentWidth = 0;
 
-<<<<<<< HEAD
-			foreach (var tab in Groups[queueGroup].Tabs.Where(t => t.Queue.BuildableItems().Any()))
-=======
 			foreach (var tab in tabs)
->>>>>>> 6de92de8
 			{
 				var rect = new Rectangle(origin.X + contentWidth, origin.Y, TabWidth, rb.Height);
 				var hover = !leftHover && !rightHover && Ui.MouseOverWidget == this && rect.Contains(Viewport.LastMousePos);
