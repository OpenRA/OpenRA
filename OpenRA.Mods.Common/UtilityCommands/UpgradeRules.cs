--- conflicted
+++ resolved
@@ -568,21 +568,14 @@
 					}
 				}
 
-<<<<<<< HEAD
 				// Renamed DisguiseToolTip to DisguiseTooltip in Disguise.
 				if (engineVersion < 20170303)
 					if (node.Key.StartsWith("DisguiseToolTip", StringComparison.Ordinal))
 						RenameNodeKey(node, "DisguiseTooltip");
-=======
-				// Add a warning to add WithRearmAnimation to actors that might need it.
-				// Update rule added during prep-1609 stable period, date needs fixing after release.
-				if (engineVersion < 20160918 && depth == 2)
-				{
-					if (node.Key == "RearmBuildings")
+
 						foreach (var host in node.Value.Value.Split(','))
 							Console.WriteLine("Actor type `{0}` is denoted as a RearmBuilding. Consider adding the `WithRearmAnimation` trait to it.".F(host));
 				}
->>>>>>> fd36f63e
 
 				UpgradeActorRules(modData, engineVersion, ref node.Value.Nodes, node, depth + 1);
 			}
