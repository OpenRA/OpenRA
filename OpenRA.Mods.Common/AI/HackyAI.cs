--- conflicted
+++ resolved
@@ -692,12 +692,8 @@
 
 					foreach (var r in nearbyResources)
 					{
-<<<<<<< HEAD
 						var found = FindPos(baseCenter, r, Info.MinBaseRadius, Info.MaxBaseRadius,
 							actorType, bi, distanceToBaseIsImportant);
-=======
-						var found = findPos(baseCenter, r, Info.MinBaseRadius, Info.MaxBaseRadius);
->>>>>>> 9d84f4a8
 						if (found != null)
 							return found;
 					}
@@ -946,11 +942,7 @@
 			var path = pathfinder.FindPath(
 				PathSearch.Search(World, mobileInfo, actor, true, isValidResource)
 					.WithCustomCost(loc => World.FindActorsInCircle(World.Map.CenterOfCell(loc), Info.HarvesterEnemyAvoidanceRadius)
-<<<<<<< HEAD
 						.Where(u => !u.IsDead && IsOwnedByEnemy(u))
-=======
-						.Where(u => !u.IsDead && actor.Owner.Stances[u.Owner] == Stance.Enemy)
->>>>>>> 9d84f4a8
 						.Sum(u => Math.Max(WDist.Zero.Length, Info.HarvesterEnemyAvoidanceRadius.Length - (World.Map.CenterOfCell(loc) - u.CenterPosition).Length)))
 					.FromPoint(actor.Location));
 
