--- conflicted
+++ resolved
@@ -36,8 +36,7 @@
 
 		Activity UnclaimAndNext(Actor self)
 		{
-			if (territory != null)
-				territory.UnclaimByActor(self);
+				claimLayer.RemoveClaim(self);
 			return NextActivity;
 		}
 
@@ -48,26 +47,13 @@
 
 			if (!self.CanHarvestAt(self.Location, resLayer, harvInfo, territory))
 			{
-<<<<<<< HEAD
-				Queue(new FindResources(self));
-				return UnclaimAndNext(self);
-=======
 				claimLayer.RemoveClaim(self);
-				return NextActivity;
->>>>>>> 9d84f4a8
 			}
 
 			harv.LastHarvestedCell = self.Location;
 
 			if (harv.IsFull)
-<<<<<<< HEAD
 				return UnclaimAndNext(self);
-=======
-			{
-				claimLayer.RemoveClaim(self);
-				return NextActivity;
-			}
->>>>>>> 9d84f4a8
 
 			// Turn to one of the harvestable facings
 			if (harvInfo.HarvestFacings != 0)
@@ -83,13 +69,7 @@
 			var resource = resLayer.Harvest(self.Location);
 			if (resource == null)
 			{
-<<<<<<< HEAD
-				Queue(new FindResources(self));
-				return UnclaimAndNext(self);
-=======
 				claimLayer.RemoveClaim(self);
-				return NextActivity;
->>>>>>> 9d84f4a8
 			}
 
 			harv.AcceptResource(resource);
