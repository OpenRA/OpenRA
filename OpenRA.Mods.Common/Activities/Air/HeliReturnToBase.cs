--- conflicted
+++ resolved
@@ -21,22 +21,14 @@
 		readonly Aircraft heli;
 		readonly bool alwaysLand;
 		readonly bool abortOnResupply;
-<<<<<<< HEAD
 		Actor dest;
 
-		public HeliReturnToBase(Actor self, bool abortOnResupply, Actor dest = null, bool alwaysLand = true)
-=======
-
 		public HeliReturnToBase(Actor self, bool abortOnResupply, bool alwaysLand = true)
->>>>>>> fd36f63e
 		{
 			heli = self.Trait<Aircraft>();
 			this.alwaysLand = alwaysLand;
 			this.abortOnResupply = abortOnResupply;
-<<<<<<< HEAD
 			this.dest = dest;
-=======
->>>>>>> fd36f63e
 		}
 
 		public Actor ChooseHelipad(Actor self)
