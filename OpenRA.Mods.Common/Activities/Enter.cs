--- conflicted
+++ resolved
@@ -25,13 +25,9 @@
 
 		protected readonly IMove Move;
 		readonly int maxTries = 0;
-<<<<<<< HEAD
 		protected readonly EnterBehaviour EnterBehaviour;
 		protected readonly bool TargetCenter;
-=======
-		readonly EnterBehaviour enterBehaviour;
 		readonly bool repathWhileMoving;
->>>>>>> 9d84f4a8
 
 		public Target Target { get { return target; } }
 		Target target;
@@ -46,13 +42,9 @@
 			Move = self.Trait<IMove>();
 			this.target = Target.FromActor(target);
 			this.maxTries = maxTries;
-<<<<<<< HEAD
 			this.EnterBehaviour = enterBehaviour;
 			this.TargetCenter = targetCenter;
-=======
-			this.enterBehaviour = enterBehaviour;
 			this.repathWhileMoving = repathWhileMoving;
->>>>>>> 9d84f4a8
 		}
 
 		// CanEnter(target) should to be true; otherwise, Enter may abort.
@@ -184,13 +176,9 @@
 						case ReserveStatus.None:
 							return EnterState.Done; // No available target -> abort to next activity
 						case ReserveStatus.TooFar:
-<<<<<<< HEAD
-							inner = Move.MoveToTarget(self, TargetCenter ? Target.FromPos(target.CenterPosition) : target); // Approach
-=======
 						{
 							var moveTarget = repathWhileMoving ? target : Target.FromPos(target.Positions.PositionClosestTo(self.CenterPosition));
 							inner = move.MoveToTarget(self, moveTarget); // Approach
->>>>>>> 9d84f4a8
 							return EnterState.ApproachingOrEntering;
 						}
 
