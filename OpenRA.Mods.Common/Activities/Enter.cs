#region Copyright & License Information
/*
 * Copyright 2007-2017 The OpenRA Developers (see AUTHORS)
 * This file is part of OpenRA, which is free software. It is made
 * available to you under the terms of the GNU General Public License
 * as published by the Free Software Foundation, either version 3 of
 * the License, or (at your option) any later version. For more
 * information, see COPYING.
 */
#endregion

using System;
using System.Linq;
using OpenRA.Activities;
using OpenRA.Traits;

namespace OpenRA.Mods.Common.Activities
{
	public enum EnterBehaviour { Exit, Suicide, Dispose }

	public abstract class Enter : Activity
	{
		public enum ReserveStatus { None, TooFar, Pending, Ready }
<<<<<<< HEAD
		enum EnterState { ApproachingOrEntering, Inside, Exiting, Done }
=======
		protected enum State { ApproachingOrEntering, Inside, Exiting, Done }
>>>>>>> fd36f63e

		protected readonly IMove move;
		readonly int maxTries = 0;
		protected readonly EnterBehaviour enterBehaviour;
		protected readonly bool targetCenter;

		public Target Target { get { return target; } }
<<<<<<< HEAD
		Target target;
		EnterState nextState = EnterState.ApproachingOrEntering; // Hint/starting point for next state
		bool isEnteringOrInside = false; // Used to know if exiting should be used
		WPos savedPos; // Position just before entering
		Activity inner;
=======
		protected Target target;
		protected State nextState = State.ApproachingOrEntering; // Hint/starting point for next state
		protected bool isEnteringOrInside = false; // Used to know if exiting should be used
		protected WPos savedPos; // Position just before entering
		protected Activity inner;
>>>>>>> fd36f63e
		bool firstApproach = true;

		protected Enter(Actor self, Actor target, EnterBehaviour enterBehaviour, int maxTries = 1, bool targetCenter = false)
		{
			move = self.Trait<IMove>();
			this.target = Target.FromActor(target);
			this.maxTries = maxTries;
			this.enterBehaviour = enterBehaviour;
			this.targetCenter = targetCenter;
		}

		// CanEnter(target) should to be true; otherwise, Enter may abort.
		// Tries counter starts at 1 (reset every tick)
		protected virtual bool TryGetAlternateTarget(Actor self, int tries, ref Target target) { return false; }
		protected virtual bool CanReserve(Actor self) { return true; }
		protected virtual ReserveStatus Reserve(Actor self)
		{
			return !CanReserve(self) ? ReserveStatus.None : move.CanEnterTargetNow(self, target) ? ReserveStatus.Ready : ReserveStatus.TooFar;
		}

		protected virtual void Unreserve(Actor self, bool abort) { }
		protected virtual void OnInside(Actor self) { }

		protected bool TryGetAlternateTargetInCircle(
			Actor self, WDist radius, Action<Target> update, Func<Actor, bool> primaryFilter, Func<Actor, bool>[] preferenceFilters = null)
		{
			var diff = new WVec(radius, radius, WDist.Zero);
			var candidates = self.World.ActorMap.ActorsInBox(self.CenterPosition - diff, self.CenterPosition + diff)
				.Where(primaryFilter).Select(a => new { Actor = a, Ls = (self.CenterPosition - a.CenterPosition).HorizontalLengthSquared })
				.Where(p => p.Ls <= radius.LengthSquared).OrderBy(p => p.Ls).Select(p => p.Actor);
			if (preferenceFilters != null)
				foreach (var filter in preferenceFilters)
				{
					var preferredCandidate = candidates.FirstOrDefault(filter);
					if (preferredCandidate == null)
						continue;
					target = Target.FromActor(preferredCandidate);
					update(target);
					return true;
				}

			var candidate = candidates.FirstOrDefault();
			if (candidate == null)
				return false;
			target = Target.FromActor(candidate);
			update(target);
			return true;
		}

		// Called when inner activity is this and returns inner activity for next tick.
		protected virtual Activity InsideTick(Actor self) { return null; }

		// Abort entering and/or leave if necessary
		protected virtual void AbortOrExit(Actor self)
		{
			if (nextState == EnterState.Done)
				return;
			nextState = isEnteringOrInside ? EnterState.Exiting : EnterState.Done;
			if (inner == this)
				inner = null;
			else if (inner != null)
				inner.Cancel(self);
			if (isEnteringOrInside)
				Unreserve(self, true);
		}

		// Cancel inner activity and mark as done unless already leaving or done
		protected void Done(Actor self)
		{
			if (nextState == EnterState.Done)
				return;
			nextState = EnterState.Done;
			if (inner == this)
				inner = null;
			else if (inner != null)
				inner.Cancel(self);
		}

		public override bool Cancel(Actor self)
		{
			AbortOrExit(self);
			if (nextState < EnterState.Exiting)
				return base.Cancel(self);
			else
				NextActivity = null;

			return true;
		}

		protected ReserveStatus TryReserveElseTryAlternateReserve(Actor self)
		{
			for (var tries = 0;;)
				switch (Reserve(self))
				{
					case ReserveStatus.None:
						if (++tries > maxTries || !TryGetAlternateTarget(self, tries, ref target))
							return ReserveStatus.None;
						continue;
					case ReserveStatus.TooFar:
						// Always goto to transport on first approach
						if (firstApproach)
						{
							firstApproach = false;
							return ReserveStatus.TooFar;
						}

						if (++tries > maxTries)
							return ReserveStatus.TooFar;
						Target t = target;
						if (!TryGetAlternateTarget(self, tries, ref t))
							return ReserveStatus.TooFar;
						if ((target.CenterPosition - self.CenterPosition).HorizontalLengthSquared <= (t.CenterPosition - self.CenterPosition).HorizontalLengthSquared)
							return ReserveStatus.TooFar;
						target = t;
						continue;
					case ReserveStatus.Pending:
						return ReserveStatus.Pending;
					case ReserveStatus.Ready:
						return ReserveStatus.Ready;
				}
		}

<<<<<<< HEAD
		EnterState FindAndTransitionToNextState(Actor self)
=======
		protected virtual State FindAndTransitionToNextState(Actor self)
>>>>>>> fd36f63e
		{
			switch (nextState)
			{
				case EnterState.ApproachingOrEntering:

					// Reserve to enter or approach
					isEnteringOrInside = false;
					switch (TryReserveElseTryAlternateReserve(self))
					{
						case ReserveStatus.None:
							return EnterState.Done; // No available target -> abort to next activity
						case ReserveStatus.TooFar:
							inner = move.MoveToTarget(self, targetCenter ? Target.FromPos(target.CenterPosition) : target); // Approach
							return EnterState.ApproachingOrEntering;
						case ReserveStatus.Pending:
							return EnterState.ApproachingOrEntering; // Retry next tick
						case ReserveStatus.Ready:
							break; // Reserved target -> start entering target
					}

					// Entering
					isEnteringOrInside = true;
					savedPos = self.CenterPosition; // Save position of self, before entering, for returning on exit

					inner = move.MoveIntoTarget(self, target); // Enter

					if (inner != null)
					{
						nextState = EnterState.Inside; // Should be inside once inner activity is null
						return EnterState.ApproachingOrEntering;
					}

					// Can enter but there is no activity for it, so go inside without one
					goto case EnterState.Inside;

				case EnterState.Inside:
					// Might as well teleport into target if there is no MoveIntoTarget activity
					if (nextState == EnterState.ApproachingOrEntering)
						nextState = EnterState.Inside;

					// Otherwise, try to recover from moving target
					else if (target.CenterPosition != self.CenterPosition)
					{
						nextState = EnterState.ApproachingOrEntering;
						Unreserve(self, false);
						if (Reserve(self) == ReserveStatus.Ready)
						{
							inner = move.MoveIntoTarget(self, target); // Enter
							if (inner != null)
								return EnterState.ApproachingOrEntering;

							nextState = EnterState.ApproachingOrEntering;
							goto case EnterState.ApproachingOrEntering;
						}

						nextState = EnterState.ApproachingOrEntering;
						isEnteringOrInside = false;
						inner = move.MoveIntoWorld(self, self.World.Map.CellContaining(savedPos));

						return EnterState.ApproachingOrEntering;
					}

					OnInside(self);

					if (enterBehaviour == EnterBehaviour.Suicide)
						self.Kill(self);
					else if (enterBehaviour == EnterBehaviour.Dispose)
						self.Dispose();

					// Return if Abort(Actor) or Done(self) was called from OnInside.
					if (nextState >= EnterState.Exiting)
						return EnterState.Inside;

					inner = this; // Start inside activity
					nextState = EnterState.Exiting; // Exit once inner activity is null (unless Done(self) is called)
					return EnterState.Inside;

				// TODO: Handle target moved while inside or always call done for movable targets and use a separate exit activity
				case EnterState.Exiting:
					inner = move.MoveIntoWorld(self, self.World.Map.CellContaining(savedPos));

					// If not successfully exiting, retry on next tick
					if (inner == null)
						return EnterState.Exiting;
					isEnteringOrInside = false;
					nextState = EnterState.Done;
					return EnterState.Exiting;

				case EnterState.Done:
					return EnterState.Done;
			}

			return EnterState.Done; // dummy to quiet dumb compiler
		}

		Activity CanceledTick(Actor self)
		{
			if (inner == null)
				return ActivityUtils.RunActivity(self, NextActivity);
			inner.Cancel(self);
			inner.Queue(NextActivity);
			return ActivityUtils.RunActivity(self, inner);
		}

		public override Activity Tick(Actor self)
		{
			if (IsCanceled)
				return CanceledTick(self);

			// Check target validity if not exiting or done
			if (nextState != EnterState.Done && (target.Type != TargetType.Actor || !target.IsValidFor(self)))
				AbortOrExit(self);

			// If no current activity, tick next activity
			if (inner == null && FindAndTransitionToNextState(self) == EnterState.Done)
				return CanceledTick(self);

			// Run inner activity/InsideTick
			inner = inner == this ? InsideTick(self) : ActivityUtils.RunActivity(self, inner);

			// If we are finished, move on to next activity
			if (inner == null && nextState == EnterState.Done)
				return NextActivity;

			return this;
		}
	}
}<|MERGE_RESOLUTION|>--- conflicted
+++ resolved
@@ -21,11 +21,7 @@
 	public abstract class Enter : Activity
 	{
 		public enum ReserveStatus { None, TooFar, Pending, Ready }
-<<<<<<< HEAD
-		enum EnterState { ApproachingOrEntering, Inside, Exiting, Done }
-=======
 		protected enum State { ApproachingOrEntering, Inside, Exiting, Done }
->>>>>>> fd36f63e
 
 		protected readonly IMove move;
 		readonly int maxTries = 0;
@@ -33,19 +29,11 @@
 		protected readonly bool targetCenter;
 
 		public Target Target { get { return target; } }
-<<<<<<< HEAD
-		Target target;
-		EnterState nextState = EnterState.ApproachingOrEntering; // Hint/starting point for next state
-		bool isEnteringOrInside = false; // Used to know if exiting should be used
-		WPos savedPos; // Position just before entering
-		Activity inner;
-=======
 		protected Target target;
 		protected State nextState = State.ApproachingOrEntering; // Hint/starting point for next state
 		protected bool isEnteringOrInside = false; // Used to know if exiting should be used
 		protected WPos savedPos; // Position just before entering
 		protected Activity inner;
->>>>>>> fd36f63e
 		bool firstApproach = true;
 
 		protected Enter(Actor self, Actor target, EnterBehaviour enterBehaviour, int maxTries = 1, bool targetCenter = false)
@@ -168,11 +156,7 @@
 				}
 		}
 
-<<<<<<< HEAD
-		EnterState FindAndTransitionToNextState(Actor self)
-=======
 		protected virtual State FindAndTransitionToNextState(Actor self)
->>>>>>> fd36f63e
 		{
 			switch (nextState)
 			{
