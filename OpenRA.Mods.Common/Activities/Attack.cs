--- conflicted
+++ resolved
@@ -104,12 +104,8 @@
 
 			var pos = self.CenterPosition;
 			var mobile = move as Mobile;
-<<<<<<< HEAD
-			if (!Target.IsInRange(self.CenterPosition, maxRange) || (minRange.LengthSquared != 0 && Target.IsInRange(self.CenterPosition, minRange))
-=======
 			if (!Target.IsInRange(pos, maxRange)
 				|| (minRange.Length != 0 && Target.IsInRange(pos, minRange))
->>>>>>> 9d84f4a8
 				|| (mobile != null && !mobile.CanInteractWithGroundLayer(self)))
 			{
 				// Try to move within range, drop the target otherwise
@@ -121,14 +117,8 @@
 				return NextActivity;
 			}
 
-<<<<<<< HEAD
-			var desiredFacing = (Target.CenterPosition - self.CenterPosition).Yaw.Facing;
-			if (!AttackFrontal.WithinFacingTolerance(facing.Facing, desiredFacing, facingTolerance))
-=======
 			var targetedPosition = attack.GetTargetPosition(pos, Target);
 			var desiredFacing = (targetedPosition - pos).Yaw.Facing;
-			if (facing.Facing != desiredFacing)
->>>>>>> 9d84f4a8
 			{
 				attackStatus |= AttackStatus.NeedsToTurn;
 				turnActivity = ActivityUtils.SequenceActivities(new Turn(self, desiredFacing), this);
