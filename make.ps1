--- conflicted
+++ resolved
@@ -154,13 +154,9 @@
 		echo "Checking for code style violations in OpenRA.Mods.Cnc..."
 		./OpenRA.StyleCheck.exe OpenRA.Mods.Cnc
 		echo "Checking for code style violations in OpenRA.Mods.D2k..."
-<<<<<<< HEAD
-		./OpenRA.Utility.exe cnc --check-code-style OpenRA.Mods.D2k
+		./OpenRA.StyleCheck.exe OpenRA.Mods.D2k
 		echo "Checking for code style violations in OpenRA.Mods.AS..."
-		./OpenRA.Utility.exe cnc --check-code-style OpenRA.Mods.AS
-=======
-		./OpenRA.StyleCheck.exe OpenRA.Mods.D2k
->>>>>>> 224ca782
+		./OpenRA.StyleCheck.exe OpenRA.Mods.AS
 		echo "Checking for code style violations in OpenRA.Utility..."
 		./OpenRA.StyleCheck.exe OpenRA.Utility
 		echo "Checking for code style violations in OpenRA.Test..."
