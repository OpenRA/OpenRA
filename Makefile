--- conflicted
+++ resolved
@@ -289,15 +289,7 @@
 
 core: dependencies game platforms mods utility server
 
-<<<<<<< HEAD
-tools: gamemonitor
-
-package: all-dependencies core tools docs version
-
 mods: mod_common mod_cnc mod_d2k mod_yupgi_alert
-=======
-mods: mod_common mod_cnc mod_d2k
->>>>>>> 9d84f4a8
 
 all: dependencies core stylecheck
 
