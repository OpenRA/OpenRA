############################# INSTRUCTIONS #############################
#
# to compile, run:
#   make [DEBUG=false]
#
# to check unit tests (requires NUnit version >= 2.6), run:
#  make nunit [NUNIT_CONSOLE=<path-to/nunit[2]-console>] [NUNIT_LIBS_PATH=<path-to-libs-dir>] [NUNIT_LIBS=<nunit-libs>]
#      Use NUNIT_CONSOLE if nunit[3|2]-console was not downloaded by `make dependencies` nor is it in bin search paths
#      Use NUNIT_LIBS_PATH if NUnit libs are not in search paths. Include trailing /
#      Use NUNIT_LIBS if NUnit libs have different names (such as including a prefix or suffix)
# to check the official mods for erroneous yaml files, run:
#   make test
#
# to check the official mod dlls for StyleCop violations, run:
#   make check
#
# to generate documentation aimed at modders, run:
#   make docs
#
# to install, run:
#   make [prefix=/foo] [bindir=/bar/bin] install
#
# to install Linux startup scripts, desktop files and icons:
#   make install-linux-shortcuts [DEBUG=false]
#
# to uninstall, run:
#   make uninstall
#
# for help, run:
#   make help
#
# to start the game, run:
#   openra



############################## TOOLCHAIN ###############################
#
SDK         ?=
CSC         = mcs $(SDK)
CSFLAGS     = -nologo -warn:4 -codepage:utf8 -unsafe -warnaserror
DEFINE      = TRACE
COMMON_LIBS = System.dll System.Core.dll System.Data.dll System.Data.DataSetExtensions.dll System.Drawing.dll System.Xml.dll thirdparty/download/ICSharpCode.SharpZipLib.dll thirdparty/download/FuzzyLogicLibrary.dll thirdparty/download/MaxMind.Db.dll thirdparty/download/Eluant.dll thirdparty/download/SmarIrc4net.dll thirdparty/download/rix0rrr.BeaconLib.dll
NUNIT_LIBS_PATH :=
NUNIT_LIBS  := $(NUNIT_LIBS_PATH)nunit.framework.dll

DEBUG = true
ifeq ($(DEBUG), $(filter $(DEBUG),false no n off 0))
CSFLAGS   += -debug:pdbonly -optimize+
else
CSFLAGS   += -debug:full -optimize-
DEFINE    := DEBUG;$(DEFINE)
endif



######################### UTILITIES/SETTINGS ###########################
#
# install locations
prefix ?= /usr/local
datarootdir ?= $(prefix)/share
datadir ?= $(datarootdir)
mandir ?= $(datarootdir)/man/
bindir ?= $(prefix)/bin
libdir ?= $(prefix)/lib
gameinstalldir ?= $(libdir)/openra

BIN_INSTALL_DIR = $(DESTDIR)$(bindir)
DATA_INSTALL_DIR = $(DESTDIR)$(gameinstalldir)

# install tools
RM = rm
RM_R = $(RM) -r
RM_F = $(RM) -f
RM_RF = $(RM) -rf
CP = cp
CP_R = $(CP) -r
INSTALL = install
INSTALL_DIR = $(INSTALL) -d
INSTALL_PROGRAM = $(INSTALL) -m755
INSTALL_DATA = $(INSTALL) -m644

# program targets
CORE = pdefault game utility server
VERSION     = $(shell git name-rev --name-only --tags --no-undefined HEAD 2>/dev/null || echo git-`git rev-parse --short HEAD`)

# dependencies
UNAME_S := $(shell uname -s)
ifeq ($(UNAME_S),Darwin)
os-dependencies = osx-dependencies
else
os-dependencies = linux-dependencies
endif



######################## PROGRAM TARGET RULES ##########################
#
# Core binaries

game_SRCS := $(shell find OpenRA.Game/ -iname '*.cs')
game_TARGET = OpenRA.Game.exe
game_KIND = winexe
game_LIBS = $(COMMON_LIBS) $(game_DEPS) thirdparty/download/SharpFont.dll thirdparty/download/Open.Nat.dll
PROGRAMS += game
game: $(game_TARGET)

# Platform dlls
pdefault_SRCS := $(shell find OpenRA.Platforms.Default/ -iname '*.cs')
pdefault_TARGET = OpenRA.Platforms.Default.dll
pdefault_KIND = library
pdefault_DEPS = $(game_TARGET)
pdefault_LIBS = $(COMMON_LIBS) thirdparty/download/SDL2-CS.dll thirdparty/download/OpenAL-CS.dll $(pdefault_DEPS)
PROGRAMS += pdefault
platforms: $(pdefault_TARGET)

# Mods Common
mod_common_SRCS := $(shell find OpenRA.Mods.Common/ -iname '*.cs')
mod_common_TARGET = mods/common/OpenRA.Mods.Common.dll
mod_common_KIND = library
mod_common_DEPS = $(game_TARGET)
mod_common_LIBS = $(COMMON_LIBS) $(STD_MOD_LIBS) thirdparty/download/StyleCop.dll thirdparty/download/StyleCop.CSharp.dll thirdparty/download/StyleCop.CSharp.Rules.dll
PROGRAMS += mod_common
mod_common: $(mod_common_TARGET)

# NUnit testing
test_dll_SRCS := $(shell find OpenRA.Test/ -iname '*.cs')
test_dll_TARGET = OpenRA.Test.dll
test_dll_KIND = library
test_dll_DEPS = $(game_TARGET) $(mod_common_TARGET)
test_dll_FLAGS = -warn:1
test_dll_LIBS = $(COMMON_LIBS) $(game_TARGET) $(mod_common_TARGET) $(NUNIT_LIBS)
PROGRAMS += test_dll
test_dll: $(test_dll_TARGET)

##### Official Mods #####

STD_MOD_LIBS	= $(game_TARGET)
STD_MOD_DEPS	= $(STD_MOD_LIBS)

# Command and Conquer
mod_cnc_SRCS := $(shell find OpenRA.Mods.Cnc/ -iname '*.cs')
mod_cnc_TARGET = mods/common/OpenRA.Mods.Cnc.dll
mod_cnc_KIND = library
mod_cnc_DEPS = $(STD_MOD_DEPS) $(mod_common_TARGET)
mod_cnc_LIBS = $(COMMON_LIBS) $(STD_MOD_LIBS) $(mod_common_TARGET)
PROGRAMS += mod_cnc
mod_cnc: $(mod_cnc_TARGET)

# Dune 2000
mod_d2k_SRCS := $(shell find OpenRA.Mods.D2k/ -iname '*.cs')
mod_d2k_TARGET = mods/d2k/OpenRA.Mods.D2k.dll
mod_d2k_KIND = library
mod_d2k_DEPS = $(STD_MOD_DEPS) $(mod_common_TARGET)
mod_d2k_LIBS = $(COMMON_LIBS) $(STD_MOD_LIBS) $(mod_common_TARGET)
PROGRAMS += mod_d2k
mod_d2k: $(mod_d2k_TARGET)

# Attacque Supérior
mod_as_SRCS := $(shell find OpenRA.Mods.AS/ -iname '*.cs')
mod_as_TARGET = mods/as/OpenRA.Mods.AS.dll
mod_as_KIND = library
mod_as_DEPS = $(STD_MOD_DEPS) $(mod_common_TARGET) $(mod_cnc_TARGET)
mod_as_LIBS = $(COMMON_LIBS) $(STD_MOD_LIBS) $(mod_common_TARGET) $(mod_cnc_TARGET)
PROGRAMS += mod_as
mod_as: $(mod_as_TARGET)

check-scripts:
	@echo
	@echo "Checking for Lua syntax errors..."
	@luac -p $(shell find mods/*/maps/* -iname '*.lua')
	@luac -p $(shell find lua/* -iname '*.lua')

check: utility mods
	@echo
	@echo "Checking for explicit interface violations..."
	@mono --debug OpenRA.Utility.exe all --check-explicit-interfaces
	@echo
	@echo "Checking for code style violations in OpenRA.Game..."
	@mono --debug OpenRA.Utility.exe ra --check-code-style OpenRA.Game
	@echo
	@echo "Checking for code style violations in OpenRA.Platforms.Default..."
	@mono --debug OpenRA.Utility.exe ra --check-code-style OpenRA.Platforms.Default
	@echo
	@echo "Checking for code style violations in OpenRA.Mods.Common..."
	@mono --debug OpenRA.Utility.exe ra --check-code-style OpenRA.Mods.Common
	@echo
	@echo "Checking for code style violations in OpenRA.Mods.Cnc..."
	@mono --debug OpenRA.Utility.exe ra --check-code-style OpenRA.Mods.Cnc
	@echo
	@echo "Checking for code style violations in OpenRA.Mods.D2k..."
	@mono --debug OpenRA.Utility.exe ra --check-code-style OpenRA.Mods.D2k
	@echo
	@echo "Checking for code style violations in OpenRA.Mods.AS..."
	@mono --debug OpenRA.Utility.exe ra --check-code-style OpenRA.Mods.AS
	@echo
	@echo "Checking for code style violations in OpenRA.Utility..."
	@mono --debug OpenRA.Utility.exe ra --check-code-style OpenRA.Utility
	@echo
	@echo "Checking for code style violations in OpenRA.Test..."
	@mono --debug OpenRA.Utility.exe ra --check-code-style OpenRA.Test
	@echo
	@echo "Checking for code style violations in OpenRA.Server..."
	@mono --debug OpenRA.Utility.exe ra --check-code-style OpenRA.Server

NUNIT_CONSOLE := $(shell test -f thirdparty/download/nunit3-console.exe && echo mono thirdparty/download/nunit3-console.exe || \
	which nunit3-console 2>/dev/null || which nunit2-console 2>/dev/null || which nunit-console 2>/dev/null)
nunit: test_dll
	@echo
	@echo "Checking unit tests..."
	@if [ "$(NUNIT_CONSOLE)" = "" ] ; then \
		echo 'nunit[3|2]-console not found!'; \
		echo 'Was "make dependencies" called or is NUnit installed?'>&2; \
		echo 'See "make help".'; \
		exit 1; \
	fi
	@if $(NUNIT_CONSOLE) --help | head -n 1 | grep -E "NUnit version (1|2\.[0-5])";then \
		echo 'NUnit version >= 2.6 required'>&2; \
		echo 'Try "make dependencies" first to use NUnit from NuGet.'>&2; \
		echo 'See "make help".'; \
		exit 1; \
	fi
	@$(NUNIT_CONSOLE) --noresult OpenRA.Test.nunit

test: utility mods
	@echo
	@echo "Testing Tiberian Sun mod MiniYAML..."
	@mono --debug OpenRA.Utility.exe ts --check-yaml
	@echo
	@echo "Testing Dune 2000 mod MiniYAML..."
	@mono --debug OpenRA.Utility.exe d2k --check-yaml
	@echo
	@echo "Testing Tiberian Dawn mod MiniYAML..."
	@mono --debug OpenRA.Utility.exe cnc --check-yaml
	@echo
	@echo "Testing Red Alert mod MiniYAML..."
	@mono --debug OpenRA.Utility.exe ra --check-yaml


##### Launchers / Utilities #####

utility_SRCS := $(shell find OpenRA.Utility/ -iname '*.cs')
utility_TARGET = OpenRA.Utility.exe
utility_KIND = exe
utility_DEPS = $(game_TARGET)
utility_LIBS = $(COMMON_LIBS) $(utility_DEPS) thirdparty/download/ICSharpCode.SharpZipLib.dll
PROGRAMS += utility
utility: $(utility_TARGET)

# Dedicated server
server_SRCS := $(shell find OpenRA.Server/ -iname '*.cs')
server_TARGET = OpenRA.Server.exe
server_KIND = exe
server_DEPS = $(game_TARGET)
server_LIBS = $(COMMON_LIBS) $(server_DEPS)
PROGRAMS += server
server: $(server_TARGET)

# Patches binary headers to work around a mono bug
fixheader.exe: packaging/fixheader.cs
	@command -v $(CSC) >/dev/null || (echo "Mono is not installed. Please install Mono from http://www.mono-project.com/download/ before building OpenRA."; exit 1)
	@echo CSC fixheader.exe
	@$(CSC) packaging/fixheader.cs $(CSFLAGS) -out:fixheader.exe -t:exe $(COMMON_LIBS:%=-r:%)

# Generate build rules for each target defined above in PROGRAMS
define BUILD_ASSEMBLY

$$($(1)_TARGET): $$($(1)_SRCS) Makefile $$($(1)_DEPS) fixheader.exe
	@echo CSC $$(@)
	@$(CSC) $$($(1)_LIBS:%=-r:%) \
		-out:$$(@) $(CSFLAGS) $$($(1)_FLAGS) \
		-define:"$(DEFINE)" \
		-t:"$$($(1)_KIND)" \
		$$($(1)_EXTRA) \
		$$($(1)_SRCS)
	@mono fixheader.exe $$(@) > /dev/null
	@test `echo $$(@) | sed 's/^.*\.//'` = "dll" && chmod a-x $$(@) || ``
	@$$($(1)_EXTRA_CMDS)
endef

$(foreach prog,$(PROGRAMS),$(eval $(call BUILD_ASSEMBLY,$(prog))))



########################## MAKE/INSTALL RULES ##########################
#
default: core

core: dependencies game platforms mods utility server

<<<<<<< HEAD
package: all-dependencies core docs version

mods: mod_common mod_cnc mod_d2k mod_as
=======
mods: mod_common mod_cnc mod_d2k
>>>>>>> 5dd6aa7a

all: dependencies core

clean:
	@-$(RM_F) *.exe *.dll *.dylib *.dll.config ./OpenRA*/*.dll ./OpenRA*/*.mdb *.mdb mods/**/*.dll mods/**/*.mdb *.resources
	@-$(RM_RF) ./*/bin ./*/obj
	@-$(RM_RF) ./thirdparty/download

distclean: clean

cli-dependencies:
	@./thirdparty/fetch-thirdparty-deps.sh
	@ $(CP_R) thirdparty/download/*.dll .
	@ $(CP_R) thirdparty/download/*.dll.config .

linux-dependencies: cli-dependencies geoip-dependencies linux-native-dependencies

linux-native-dependencies:
	@./thirdparty/configure-native-deps.sh

windows-dependencies: cli-dependencies geoip-dependencies
	@./thirdparty/fetch-thirdparty-deps-windows.sh

osx-dependencies: cli-dependencies geoip-dependencies
	@./thirdparty/fetch-thirdparty-deps-osx.sh
	@ $(CP_R) thirdparty/download/osx/*.dylib .
	@ $(CP_R) thirdparty/download/osx/*.dll.config .

geoip-dependencies:
	@./thirdparty/fetch-geoip-db.sh
	@ $(CP) thirdparty/download/GeoLite2-Country.mmdb.gz .

dependencies: $(os-dependencies)

all-dependencies: cli-dependencies windows-dependencies osx-dependencies geoip-dependencies

version: mods/ra/mod.yaml mods/cnc/mod.yaml mods/d2k/mod.yaml mods/ts/mod.yaml mods/modcontent/mod.yaml mods/all/mod.yaml
	@for i in $? ; do \
		awk '{sub("Version:.*$$","Version: $(VERSION)"); print $0}' $${i} > $${i}.tmp && \
		awk '{sub("/[^/]*: User$$", "/$(VERSION): User"); print $0}' $${i}.tmp > $${i} && \
		rm $${i}.tmp; \
	done

man-page: utility mods
	@mono --debug OpenRA.Utility.exe all --man-page > openra.6

install: default install-core

install-linux-shortcuts: install-linux-scripts install-linux-icons install-linux-desktop

install-core:
	@-echo "Installing OpenRA to $(DATA_INSTALL_DIR)"
	@$(INSTALL_DIR) "$(DATA_INSTALL_DIR)"
	@$(INSTALL_PROGRAM) $(foreach prog,$(CORE),$($(prog)_TARGET)) "$(DATA_INSTALL_DIR)"
	@$(INSTALL_DIR) "$(DATA_INSTALL_DIR)/mods"
	@$(CP_R) mods/common "$(DATA_INSTALL_DIR)/mods/"
	@$(INSTALL_PROGRAM) $(mod_common_TARGET) "$(DATA_INSTALL_DIR)/mods/common"
	@$(INSTALL_PROGRAM) $(mod_cnc_TARGET) "$(DATA_INSTALL_DIR)/mods/common"
	@$(CP_R) mods/cnc "$(DATA_INSTALL_DIR)/mods/"
	@$(CP_R) mods/ra "$(DATA_INSTALL_DIR)/mods/"
	@$(CP_R) mods/d2k "$(DATA_INSTALL_DIR)/mods/"
	@$(INSTALL_PROGRAM) $(mod_d2k_TARGET) "$(DATA_INSTALL_DIR)/mods/d2k"
	@$(CP_R) mods/modcontent "$(DATA_INSTALL_DIR)/mods/"

	@$(INSTALL_DATA) "global mix database.dat" "$(DATA_INSTALL_DIR)/global mix database.dat"
	@$(INSTALL_DATA) "GeoLite2-Country.mmdb.gz" "$(DATA_INSTALL_DIR)/GeoLite2-Country.mmdb.gz"
	@$(INSTALL_DATA) AUTHORS "$(DATA_INSTALL_DIR)/AUTHORS"
	@$(INSTALL_DATA) COPYING "$(DATA_INSTALL_DIR)/COPYING"

	@$(CP_R) glsl "$(DATA_INSTALL_DIR)"
	@$(CP_R) lua "$(DATA_INSTALL_DIR)"
	@$(CP) SDL2-CS* "$(DATA_INSTALL_DIR)"
	@$(CP) OpenAL-CS* "$(DATA_INSTALL_DIR)"
	@$(CP) Eluant* "$(DATA_INSTALL_DIR)"
	@$(INSTALL_PROGRAM) ICSharpCode.SharpZipLib.dll "$(DATA_INSTALL_DIR)"
	@$(INSTALL_PROGRAM) FuzzyLogicLibrary.dll "$(DATA_INSTALL_DIR)"
	@$(INSTALL_PROGRAM) SharpFont.dll "$(DATA_INSTALL_DIR)"
	@$(CP) SharpFont.dll.config "$(DATA_INSTALL_DIR)"
	@$(INSTALL_PROGRAM) Open.Nat.dll "$(DATA_INSTALL_DIR)"
	@$(INSTALL_PROGRAM) MaxMind.Db.dll "$(DATA_INSTALL_DIR)"
	@$(INSTALL_PROGRAM) SmarIrc4net.dll "$(DATA_INSTALL_DIR)"
	@$(INSTALL_PROGRAM) rix0rrr.BeaconLib.dll "$(DATA_INSTALL_DIR)"
	@$(CP) *.sh "$(DATA_INSTALL_DIR)"

install-linux-icons:
	@$(INSTALL_DIR) "$(DESTDIR)$(datadir)/icons/"
	@$(CP_R) packaging/linux/hicolor "$(DESTDIR)$(datadir)/icons/"

install-linux-desktop:
	@$(INSTALL_DIR) "$(DESTDIR)$(datadir)/applications"
	@sed 's/{MOD}/ra/g' packaging/linux/openra.desktop.in | sed 's/{MODNAME}/Red Alert/g' > packaging/linux/openra-ra.desktop
	@$(INSTALL_DATA) packaging/linux/openra-ra.desktop "$(DESTDIR)$(datadir)/applications"
	@sed 's/{MOD}/cnc/g' packaging/linux/openra.desktop.in | sed 's/{MODNAME}/Tiberian Dawn/g' > packaging/linux/openra-cnc.desktop
	@$(INSTALL_DATA) packaging/linux/openra-cnc.desktop "$(DESTDIR)$(datadir)/applications"
	@sed 's/{MOD}/d2k/g' packaging/linux/openra.desktop.in | sed 's/{MODNAME}/Dune 2000/g' > packaging/linux/openra-d2k.desktop
	@$(INSTALL_DATA) packaging/linux/openra-d2k.desktop "$(DESTDIR)$(datadir)/applications"
	@-$(RM) packaging/linux/openra-ra.desktop packaging/linux/openra-cnc.desktop packaging/linux/openra-d2k.desktop

install-linux-mime:
	@$(INSTALL_DIR) "$(DESTDIR)$(datadir)/mime/packages/"

	@sed 's/{MOD}/ra/g' packaging/linux/openra-mimeinfo.xml.in | sed 's/{TAG}/$(VERSION)/g' > packaging/linux/openra-mimeinfo.xml
	@$(INSTALL_DATA) packaging/linux/openra-mimeinfo.xml "$(DESTDIR)$(datadir)/mime/packages/openra.xml"

	@$(INSTALL_DIR) "$(DESTDIR)$(datadir)/applications"
	@sed 's/{MOD}/ra/g' packaging/linux/openra-join-servers.desktop.in | sed 's/{MODNAME}/Red Alert/g' | sed 's/{TAG}/$(VERSION)/g' > packaging/linux/openra-ra-join-servers.desktop
	@$(INSTALL_DATA) packaging/linux/openra-ra-join-servers.desktop "$(DESTDIR)$(datadir)/applications"
	@sed 's/{MOD}/cnc/g' packaging/linux/openra-join-servers.desktop.in | sed 's/{MODNAME}/Tiberian Dawn/g' | sed 's/{TAG}/$(VERSION)/g' > packaging/linux/openra-cnc-join-servers.desktop
	@$(INSTALL_DATA) packaging/linux/openra-cnc-join-servers.desktop "$(DESTDIR)$(datadir)/applications"
	@sed 's/{MOD}/d2k/g' packaging/linux/openra-join-servers.desktop.in | sed 's/{MODNAME}/Dune 2000/g' | sed 's/{TAG}/$(VERSION)/g' > packaging/linux/openra-d2k-join-servers.desktop
	@$(INSTALL_DATA) packaging/linux/openra-d2k-join-servers.desktop "$(DESTDIR)$(datadir)/applications"
	@-$(RM) packaging/linux/openra-mimeinfo.xml packaging/linux/openra-ra-join-servers.desktop packaging/linux/openra-cnc-join-servers.desktop packaging/linux/openra-d2k-join-servers.desktop

install-linux-appdata:
	@$(INSTALL_DIR) "$(DESTDIR)$(datadir)/appdata/"
	@$(INSTALL_DATA) packaging/linux/openra.appdata.xml "$(DESTDIR)$(datadir)/appdata/"

install-man-page: man-page
	@$(INSTALL_DIR) "$(DESTDIR)$(mandir)/man6/"
	@$(INSTALL_DATA) openra.6 "$(DESTDIR)$(mandir)/man6/"

install-linux-scripts:
ifeq ($(DEBUG), $(filter $(DEBUG),false no n off 0))
	@sed 's/{DEBUG}//' packaging/linux/openra.in | sed 's|{GAME_INSTALL_DIR}|$(gameinstalldir)|' | sed 's|{BIN_DIR}|$(bindir)|' > packaging/linux/openra.debug.in
	@sed 's/{DEBUG}//' packaging/linux/openra-server.in | sed 's|{GAME_INSTALL_DIR}|$(gameinstalldir)|' | sed 's|{BIN_DIR}|$(bindir)|' > packaging/linux/openra-server.debug.in
else
	@sed 's/{DEBUG}/--debug/' packaging/linux/openra.in | sed 's|{GAME_INSTALL_DIR}|$(gameinstalldir)|' | sed 's|{BIN_DIR}|$(bindir)|' > packaging/linux/openra.debug.in
	@sed 's/{DEBUG}/--debug/' packaging/linux/openra-server.in | sed 's|{GAME_INSTALL_DIR}|$(gameinstalldir)|' | sed 's|{BIN_DIR}|$(bindir)|' > packaging/linux/openra-server.debug.in
endif

	@sed 's/{MOD}/ra/g' packaging/linux/openra.debug.in | sed 's/{MODNAME}/Red Alert/g' > packaging/linux/openra-ra
	@sed 's/{MOD}/cnc/g' packaging/linux/openra.debug.in | sed 's/{MODNAME}/Tiberian Dawn/g' > packaging/linux/openra-cnc
	@sed 's/{MOD}/d2k/g' packaging/linux/openra.debug.in | sed 's/{MODNAME}/Dune 2000/g' > packaging/linux/openra-d2k

	@$(INSTALL_DIR) "$(BIN_INSTALL_DIR)"
	@$(INSTALL_PROGRAM) -m +rx packaging/linux/openra-ra "$(BIN_INSTALL_DIR)"
	@$(INSTALL_PROGRAM) -m +rx packaging/linux/openra-cnc "$(BIN_INSTALL_DIR)"
	@$(INSTALL_PROGRAM) -m +rx packaging/linux/openra-d2k "$(BIN_INSTALL_DIR)"
	@-$(RM) packaging/linux/openra-ra packaging/linux/openra-cnc packaging/linux/openra-d2k packaging/linux/openra.debug.in

	@sed 's/{MOD}/ra/g' packaging/linux/openra-server.debug.in | sed 's/{MODNAME}/Red Alert/g' > packaging/linux/openra-ra-server
	@sed 's/{MOD}/cnc/g' packaging/linux/openra-server.debug.in | sed 's/{MODNAME}/Tiberian Dawn/g' > packaging/linux/openra-cnc-server
	@sed 's/{MOD}/d2k/g' packaging/linux/openra-server.debug.in | sed 's/{MODNAME}/Dune 2000/g' > packaging/linux/openra-d2k-server

	@$(INSTALL_DIR) "$(BIN_INSTALL_DIR)"
	@$(INSTALL_PROGRAM) -m +rx packaging/linux/openra-ra-server "$(BIN_INSTALL_DIR)"
	@$(INSTALL_PROGRAM) -m +rx packaging/linux/openra-cnc-server "$(BIN_INSTALL_DIR)"
	@$(INSTALL_PROGRAM) -m +rx packaging/linux/openra-d2k-server "$(BIN_INSTALL_DIR)"
	@-$(RM) packaging/linux/openra-ra-server packaging/linux/openra-cnc-server packaging/linux/openra-d2k-server packaging/linux/openra-server.debug.in

uninstall:
	@-$(RM_R) "$(DATA_INSTALL_DIR)"
	@-$(RM_F) "$(BIN_INSTALL_DIR)/openra-ra"
	@-$(RM_F) "$(BIN_INSTALL_DIR)/openra-ra-server"
	@-$(RM_F) "$(BIN_INSTALL_DIR)/openra-cnc"
	@-$(RM_F) "$(BIN_INSTALL_DIR)/openra-cnc-server"
	@-$(RM_F) "$(BIN_INSTALL_DIR)/openra-d2k"
	@-$(RM_F) "$(BIN_INSTALL_DIR)/openra-d2k-server"
	@-$(RM_F) "$(DESTDIR)$(datadir)/applications/openra-ra.desktop"
	@-$(RM_F) "$(DESTDIR)$(datadir)/applications/openra-cnc.desktop"
	@-$(RM_F) "$(DESTDIR)$(datadir)/applications/openra-d2k.desktop"
	@-$(RM_F) "$(DESTDIR)$(datadir)/applications/openra-ra-join-servers.desktop"
	@-$(RM_F) "$(DESTDIR)$(datadir)/applications/openra-cnc-join-servers.desktop"
	@-$(RM_F) "$(DESTDIR)$(datadir)/applications/openra-d2k-join-servers.desktop"
	@-$(RM_F) "$(DESTDIR)$(datadir)/icons/hicolor/16x16/apps/openra-ra.png"
	@-$(RM_F) "$(DESTDIR)$(datadir)/icons/hicolor/32x32/apps/openra-ra.png"
	@-$(RM_F) "$(DESTDIR)$(datadir)/icons/hicolor/48x48/apps/openra-ra.png"
	@-$(RM_F) "$(DESTDIR)$(datadir)/icons/hicolor/64x64/apps/openra-ra.png"
	@-$(RM_F) "$(DESTDIR)$(datadir)/icons/hicolor/128x128/apps/openra-ra.png"
	@-$(RM_F) "$(DESTDIR)$(datadir)/icons/hicolor/16x16/apps/openra-cnc.png"
	@-$(RM_F) "$(DESTDIR)$(datadir)/icons/hicolor/32x32/apps/openra-cnc.png"
	@-$(RM_F) "$(DESTDIR)$(datadir)/icons/hicolor/48x48/apps/openra-cnc.png"
	@-$(RM_F) "$(DESTDIR)$(datadir)/icons/hicolor/64x64/apps/openra-cnc.png"
	@-$(RM_F) "$(DESTDIR)$(datadir)/icons/hicolor/128x128/apps/openra-cnc.png"
	@-$(RM_F) "$(DESTDIR)$(datadir)/icons/hicolor/16x16/apps/openra-d2k.png"
	@-$(RM_F) "$(DESTDIR)$(datadir)/icons/hicolor/32x32/apps/openra-d2k.png"
	@-$(RM_F) "$(DESTDIR)$(datadir)/icons/hicolor/48x48/apps/openra-d2k.png"
	@-$(RM_F) "$(DESTDIR)$(datadir)/icons/hicolor/64x64/apps/openra-d2k.png"
	@-$(RM_F) "$(DESTDIR)$(datadir)/icons/hicolor/128x128/apps/openra-d2k.png"
	@-$(RM_F) "$(DESTDIR)$(datadir)/mime/packages/openra.xml"
	@-$(RM_F) "$(DESTDIR)$(datadir)/appdata/openra.appdata.xml"
	@-$(RM_F) "$(DESTDIR)$(mandir)/man6/openra.6"

help:
	@echo 'to compile, run:'
	@echo '  make [DEBUG=false]'
	@echo
	@echo 'to check unit tests (requires NUnit version >= 2.6), run:'
	@echo '  make nunit [NUNIT_CONSOLE=<path-to/nunit[3|2]-console>] [NUNIT_LIBS_PATH=<path-to-libs-dir>] [NUNIT_LIBS=<nunit-libs>]'
	@echo '     Use NUNIT_CONSOLE if nunit[3|2]-console was not downloaded by `make dependencies` nor is it in bin search paths'
	@echo '     Use NUNIT_LIBS_PATH if NUnit libs are not in search paths. Include trailing /'
	@echo '     Use NUNIT_LIBS if NUnit libs have different names (such as including a prefix or suffix)'
	@echo
	@echo 'to check the official mods for erroneous yaml files, run:'
	@echo '  make test'
	@echo
	@echo 'to generate documentation aimed at modders, run:'
	@echo '  make docs'
	@echo
	@echo 'to install, run:'
	@echo '  make [prefix=/foo] [bindir=/bar/bin] install'
	@echo
	@echo 'to install Linux startup scripts, desktop files and icons'
	@echo '  make install-linux-shortcuts [DEBUG=false]'
	@echo
	@echo 'to uninstall, run:'
	@echo '  make uninstall'
	@echo
	@echo 'to start the game, run:'
	@echo '  openra'




########################### MAKEFILE SETTINGS ##########################
#
.DEFAULT_GOAL := default

.SUFFIXES:

.PHONY: core package all mods clean distclean dependencies version $(PROGRAMS) nunit<|MERGE_RESOLUTION|>--- conflicted
+++ resolved
@@ -288,13 +288,7 @@
 
 core: dependencies game platforms mods utility server
 
-<<<<<<< HEAD
-package: all-dependencies core docs version
-
 mods: mod_common mod_cnc mod_d2k mod_as
-=======
-mods: mod_common mod_cnc mod_d2k
->>>>>>> 5dd6aa7a
 
 all: dependencies core
 
