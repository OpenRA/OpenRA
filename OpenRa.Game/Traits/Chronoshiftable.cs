﻿using OpenRa.Game.Traits;
using OpenRa.Game.Orders;
using System.Collections.Generic;
using System.Linq;

namespace OpenRa.Game.Traits
{
	class Chronoshiftable : IOrder, ISpeedModifier, ITick
	{
		// Return-to-sender logic
		int2 chronoshiftOrigin;
		int chronoshiftReturnTicks = 0;

		public Chronoshiftable(Actor self) { }

		public void Tick(Actor self)
		{
			if (chronoshiftReturnTicks <= 0)
				return;

			if (chronoshiftReturnTicks > 0)
				chronoshiftReturnTicks--;

			// Return to original location
			if (chronoshiftReturnTicks == 0)
			{
				self.CancelActivity();
				// Todo: need a new Teleport method that will move to the closest available cell
				self.QueueActivity(new Activities.Teleport(chronoshiftOrigin));
			}
		}

		public Order IssueOrder(Actor self, int2 xy, MouseInput mi, Actor underCursor)
		{
			return null; // Chronoshift order is issued through Chrome.
		}

		public void ResolveOrder(Actor self, Order order)
		{
			if (order.OrderString == "ChronosphereSelect")
			{
				Game.controller.orderGenerator = new ChronoshiftDestinationOrderGenerator(self, order.SupportPowerImpl);
			}

			var movement = self.traits.WithInterface<IMovement>().FirstOrDefault();
			if (order.OrderString == "Chronoshift" && movement.CanEnterCell(order.TargetLocation))
			{
				// Cannot chronoshift into unexplored location
				if (!self.Owner.Shroud.IsExplored(order.TargetLocation))
					return;
				
				// Set up return-to-sender info
				chronoshiftOrigin = self.Location;
				chronoshiftReturnTicks = (int)(Rules.General.ChronoDuration * 60 * 25);

<<<<<<< HEAD
				var chronosphere = Game.world.Actors.Where(a => a.Owner == order.Subject.Owner 
					&& a.traits.Contains<Chronosphere>()).FirstOrDefault();

=======
>>>>>>> becfd6ee
				// Kill cargo
				if (Rules.General.ChronoKillCargo && self.traits.Contains<Cargo>())
				{
					var cargo = self.traits.Get<Cargo>();
					while (!cargo.IsEmpty(self))
					{
						order.Player.Kills++;
						cargo.Unload(self);
					}
				}
				
				// Set up the teleport
				self.CancelActivity();
				self.QueueActivity(new Activities.Teleport(order.TargetLocation));
				order.SupportPowerImpl.OnFireNotification(self, self.Location);
			}
		}

		public float GetSpeedModifier()
		{
			// ARGH! You must not do this, it will desync!
			return (Game.controller.orderGenerator is ChronoshiftDestinationOrderGenerator) ? 0f : 1f;
		}
	}
}
<|MERGE_RESOLUTION|>--- conflicted
+++ resolved
@@ -1,86 +1,83 @@
-﻿using OpenRa.Game.Traits;
-using OpenRa.Game.Orders;
-using System.Collections.Generic;
-using System.Linq;
+﻿using OpenRa.Game.Traits;
+using OpenRa.Game.Orders;
+using System.Collections.Generic;
+using System.Linq;
+
+namespace OpenRa.Game.Traits
+{
+	class Chronoshiftable : IOrder, ISpeedModifier, ITick
+	{
+		// Return-to-sender logic
+		int2 chronoshiftOrigin;
+		int chronoshiftReturnTicks = 0;
 
-namespace OpenRa.Game.Traits
-{
-	class Chronoshiftable : IOrder, ISpeedModifier, ITick
-	{
-		// Return-to-sender logic
-		int2 chronoshiftOrigin;
-		int chronoshiftReturnTicks = 0;
-
-		public Chronoshiftable(Actor self) { }
-
-		public void Tick(Actor self)
-		{
-			if (chronoshiftReturnTicks <= 0)
-				return;
-
-			if (chronoshiftReturnTicks > 0)
-				chronoshiftReturnTicks--;
-
-			// Return to original location
-			if (chronoshiftReturnTicks == 0)
-			{
-				self.CancelActivity();
-				// Todo: need a new Teleport method that will move to the closest available cell
-				self.QueueActivity(new Activities.Teleport(chronoshiftOrigin));
-			}
-		}
-
-		public Order IssueOrder(Actor self, int2 xy, MouseInput mi, Actor underCursor)
-		{
-			return null; // Chronoshift order is issued through Chrome.
-		}
-
-		public void ResolveOrder(Actor self, Order order)
-		{
-			if (order.OrderString == "ChronosphereSelect")
-			{
-				Game.controller.orderGenerator = new ChronoshiftDestinationOrderGenerator(self, order.SupportPowerImpl);
-			}
-
-			var movement = self.traits.WithInterface<IMovement>().FirstOrDefault();
-			if (order.OrderString == "Chronoshift" && movement.CanEnterCell(order.TargetLocation))
-			{
-				// Cannot chronoshift into unexplored location
-				if (!self.Owner.Shroud.IsExplored(order.TargetLocation))
-					return;
-				
-				// Set up return-to-sender info
-				chronoshiftOrigin = self.Location;
-				chronoshiftReturnTicks = (int)(Rules.General.ChronoDuration * 60 * 25);
-
-<<<<<<< HEAD
-				var chronosphere = Game.world.Actors.Where(a => a.Owner == order.Subject.Owner 
-					&& a.traits.Contains<Chronosphere>()).FirstOrDefault();
-
-=======
->>>>>>> becfd6ee
-				// Kill cargo
-				if (Rules.General.ChronoKillCargo && self.traits.Contains<Cargo>())
-				{
-					var cargo = self.traits.Get<Cargo>();
-					while (!cargo.IsEmpty(self))
-					{
-						order.Player.Kills++;
-						cargo.Unload(self);
-					}
-				}
-				
-				// Set up the teleport
-				self.CancelActivity();
-				self.QueueActivity(new Activities.Teleport(order.TargetLocation));
-				order.SupportPowerImpl.OnFireNotification(self, self.Location);
-			}
-		}
-
-		public float GetSpeedModifier()
-		{
-			// ARGH! You must not do this, it will desync!
-			return (Game.controller.orderGenerator is ChronoshiftDestinationOrderGenerator) ? 0f : 1f;
-		}
-	}
-}
+		public Chronoshiftable(Actor self) { }
+
+		public void Tick(Actor self)
+		{
+			if (chronoshiftReturnTicks <= 0)
+				return;
+
+			if (chronoshiftReturnTicks > 0)
+				chronoshiftReturnTicks--;
+
+			// Return to original location
+			if (chronoshiftReturnTicks == 0)
+			{
+				self.CancelActivity();
+				// Todo: need a new Teleport method that will move to the closest available cell
+				self.QueueActivity(new Activities.Teleport(chronoshiftOrigin));
+			}
+		}
+
+		public Order IssueOrder(Actor self, int2 xy, MouseInput mi, Actor underCursor)
+		{
+			return null; // Chronoshift order is issued through Chrome.
+		}
+
+		public void ResolveOrder(Actor self, Order order)
+		{
+			if (order.OrderString == "ChronosphereSelect")
+			{
+				var power = self.Owner.SupportPowers[order.TargetString];
+				Game.controller.orderGenerator = new ChronoshiftDestinationOrderGenerator(self, power);
+			}
+
+			var movement = self.traits.WithInterface<IMovement>().FirstOrDefault();
+			if (order.OrderString == "Chronoshift" && movement.CanEnterCell(order.TargetLocation))
+			{
+				// Cannot chronoshift into unexplored location
+				if (!self.Owner.Shroud.IsExplored(order.TargetLocation))
+					return;
+				
+				// Set up return-to-sender info
+				chronoshiftOrigin = self.Location;
+				chronoshiftReturnTicks = (int)(Rules.General.ChronoDuration * 60 * 25);
+
+				// Kill cargo
+				if (Rules.General.ChronoKillCargo && self.traits.Contains<Cargo>())
+				{
+					var cargo = self.traits.Get<Cargo>();
+					while (!cargo.IsEmpty(self))
+					{
+						order.Player.Kills++;
+						cargo.Unload(self);
+					}
+				}
+				
+				// Set up the teleport
+				self.CancelActivity();
+				self.QueueActivity(new Activities.Teleport(order.TargetLocation));
+
+				var power = self.Owner.SupportPowers[order.TargetString].Impl;
+				power.OnFireNotification(self, self.Location);
+			}
+		}
+
+		public float GetSpeedModifier()
+		{
+			// ARGH! You must not do this, it will desync!
+			return (Game.controller.orderGenerator is ChronoshiftDestinationOrderGenerator) ? 0f : 1f;
+		}
+	}
+}