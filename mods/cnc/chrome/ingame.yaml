--- conflicted
+++ resolved
@@ -53,23 +53,9 @@
 							Align: Center
 							Font: Bold
 							Contrast: true
-<<<<<<< HEAD
-=======
-				StrategicProgress@STRATEGIC_PROGRESS:
-					X: WINDOW_RIGHT/2
-					Y: 40
-				Container@PERF_ROOT:
-				WorldInteractionController@INTERACTION_CONTROLLER:
-					Width: WINDOW_RIGHT
-					Height: WINDOW_BOTTOM
-				ViewportController:
-					Width: WINDOW_RIGHT
-					Height: WINDOW_BOTTOM
-					TooltipContainer: TOOLTIP_CONTAINER
 				WorldCommand:
 					Width: WINDOW_RIGHT
 					Height: WINDOW_BOTTOM
->>>>>>> fd36f63e
 				Container@PLAYER_ROOT:
 		Container@MENU_ROOT:
 		TooltipContainer@TOOLTIP_CONTAINER:
