--- conflicted
+++ resolved
@@ -259,170 +259,4 @@
 		Weapon: RedEye2
 		LocalOffset: 543,0,815
 	Power:
-<<<<<<< HEAD
-		Amount: -30
-	SelectionDecorations:
-
-NASTLH:
-	Inherits: ^Building
-	Inherits@IDISABLED: ^DisableOnLowPowerOrPowerDown
-	Inherits@SHAPE: ^3x2Shape
-	HitShape:
-		TargetableOffsets: 250,0,0, 600,-864,0
-	Valued:
-		Cost: 2500
-	Tooltip:
-		Name: Stealth Generator
-	Buildable:
-		Queue: Defense
-		BuildPaletteOrder: 170
-		Prerequisites: proc, natech, ~structures.nod, ~techlevel.high
-		Description: Generates a cloaking field\nto hide your forces from the enemy.
-	Building:
-		Footprint: xxx XXX
-		Dimensions: 3,2
-	Health:
-		HP: 60000
-	Armor:
-		Type: Wood
-	RevealsShroud:
-		Range: 6c0
-		MaxHeightDelta: 3
-	WithIdleOverlay@pulse:
-		RequiresCondition: !build-incomplete && !empdisable && !disabled
-		Sequence: pulse
-	WithRangeCircle:
-		Range: 12c0
-		Type: cloakgenerator
-	Power:
-		Amount: -350
-	ProximityExternalCondition:
-		RequiresCondition: !empdisable && !disabled
-		Condition: cloakgenerator
-		Range: 12c0
-		EnableSound: cloak5.aud
-		DisableSound: cloak5.aud
-		AffectsParent: true
-	Selectable:
-		Bounds: 106, 48, 8, -6
-		DecorationBounds: 106, 60, 8, -15
-	SelectionDecorations:
-
-NAMISL:
-	Inherits: ^Building
-	Inherits@IDISABLE: ^DisableOnLowPowerOrPowerDown
-	Inherits@SHAPE: ^2x2Shape
-	Buildable:
-		Queue: Defense
-		BuildPaletteOrder: 180
-		Prerequisites: natech, ~structures.nod, ~techlevel.superweapons
-		BuildLimit: 1
-		Description: Launches a devastating missile\nat a target location.\nRequires power to operate.\nMaximum 1 can be built.
-	Valued:
-		Cost: 1300
-	Tooltip:
-		Name: Nod Missile Silo
-	ProvidesPrerequisite:
-		Prerequisite: tech
-	Building:
-		Footprint: xx xx
-		Dimensions: 2,2
-	Selectable:
-		Bounds: 75,48
-		DecorationBounds: 75,48
-	Health:
-		HP: 100000
-	Armor:
-		Type: Wood
-	RevealsShroud:
-		Range: 4c0
-	WithIdleOverlay@LIGHTS:
-		RequiresCondition: !build-incomplete && !disabled
-		Sequence: idle-lights
-	Power:
-		Amount: -50
-	ProvidesPrerequisite@buildingname:
-	SupportPowerChargeBar:
-	NukePower:
-		PauseOnCondition: empdisable || disabled
-		Cursor: nuke
-		Icon: clustermissile
-		ChargeInterval: 13500
-		Description: Cluster Missile
-		LongDesc: Launches an explosive cluster warhead\nat a target location.
-		EndChargeSpeechNotification: ClusterMissileReady
-		SelectTargetSpeechNotification: SelectTarget
-		IncomingSpeechNotification: MissileLaunchDetected
-		LaunchSound: icbm1.aud
-		MissileWeapon: ClusterMissile
-		MissileDelay: 10
-		DetonationAltitude: 5c0
-		SpawnOffset: 72,72,0
-		DisplayTimerStances: None
-		DisplayBeacon: False
-		DisplayRadarPing: True
-		BeaconPoster:
-		CameraRange: 10c0
-		FlightVelocity: 1c0
-		TrailImage: small_smoke_trail
-		TrailPalette: effectalpha75
-		TrailInterval: 0
-		TrailSequences: idle
-	WithNukeLaunchOverlay:
-	SelectionDecorations:
-
-NAWAST:
-	Inherits: ^Building
-	HitShape:
-		Type: Rectangle
-			TopLeft: -1536, -1536
-			BottomRight: 512, 1536
-	Valued:
-		Cost: 1600
-	Tooltip:
-		Name: Waste Refinery
-	Buildable:
-		Queue: Defense
-		BuildPaletteOrder: 190
-		Prerequisites: namisl, ~structures.nod, ~techlevel.superweapons
-		BuildLimit: 1
-		Description: Processes Veins\ninto useable resources.\nMaximum 1 can be built.
-	Building:
-		Footprint: Xx= xx= Xx=
-		Dimensions: 3,3
-	Selectable:
-		Bounds: 100, 60, 5, -5
-		DecorationBounds: 100, 60, 5, -5
-	Health:
-		HP: 40000
-	RevealsShroud:
-		Range: 6c0
-		MaxHeightDelta: 3
-	TiberianSunRefinery:
-	Dock@1:
-		Facing: 160
-		EntranceCell: 2,1
-	StoresResources:
-		PipColor: Red
-		PipCount: 15
-		Capacity: 56
-	Power:
-		Amount: -40
-	FreeActor:
-		Actor: WEED
-		SpawnOffset: 3,1
-		Facing: 160
-	WithIdleOverlay@GLOW:
-		RequiresCondition: !build-incomplete
-		Sequence: idle-glow
-	WithIdleOverlay@LIGHTS:
-		RequiresCondition: !build-incomplete
-		Sequence: idle-lights
-	WithIdleOverlay@BIB:
-		RequiresCondition: !build-incomplete
-		Sequence: bib
-	ProvidesPrerequisite@buildingname:
-	SelectionDecorations:
-=======
-		Amount: -30
->>>>>>> be19e137
+		Amount: -30