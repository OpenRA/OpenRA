Metadata:
	Title: mod-title
	Version: {DEV_VERSION}
	Hidden: true

FileSystem: DefaultFileSystem
    Packages:
		^EngineDir
		^EngineDir|mods/modcontent: modcontent
		^EngineDir|mods/common: common

Rules:
	modcontent|rules.yaml

Cursors:
	modcontent|cursors.yaml

Chrome:
	modcontent|chrome.yaml

Assemblies: OpenRA.Mods.Common.dll

ChromeLayout:
	modcontent|content.yaml

Notifications:
	modcontent|notifications.yaml

LoadScreen: ModContentLoadScreen
	Image: ^EngineDir|mods/modcontent/chrome.png
	Image2x: ^EngineDir|mods/modcontent/chrome-2x.png
	Image3x: ^EngineDir|mods/modcontent/chrome-3x.png

ChromeMetrics:
	common|metrics.yaml
	modcontent|metrics.yaml

Translations:
	common|languages/en.ftl
<<<<<<< HEAD
	common|languages/zh.ftl
=======
	modcontent|languages/en.ftl
>>>>>>> 6dd076b2

Fonts:
	Tiny:
		Font: common|sarasa-fixed-sc-regular.ttf
		Size: 10
		Ascender: 8
	TinyBold:
		Font: common|sarasa-fixed-sc-bold.ttf
		Size: 10
		Ascender: 8
	Small:
		Font: common|sarasa-fixed-sc-regular.ttf
		Size: 12
		Ascender: 9
	Regular:
		Font: common|sarasa-fixed-sc-regular.ttf
		Size: 14
		Ascender: 11
	Bold:
		Font: common|sarasa-fixed-sc-bold.ttf
		Size: 14
		Ascender: 11
	MediumBold:
		Font: common|sarasa-fixed-sc-bold.ttf
		Size: 18
		Ascender: 14
	BigBold:
		Font: common|sarasa-fixed-sc-bold.ttf
		Size: 24
		Ascender: 18
	Title:
		Font: common|sarasa-fixed-sc-bold.ttf
		Size: 48
		Ascender: 26

SoundFormats:

SpriteFormats: PngSheet

TerrainFormat: DefaultTerrain

SpriteSequenceFormat: DefaultSpriteSequence<|MERGE_RESOLUTION|>--- conflicted
+++ resolved
@@ -37,11 +37,8 @@
 
 Translations:
 	common|languages/en.ftl
-<<<<<<< HEAD
 	common|languages/zh.ftl
-=======
 	modcontent|languages/en.ftl
->>>>>>> 6dd076b2
 
 Fonts:
 	Tiny:
