Metadata:
	Title: Red Alert
	Version: {DEV_VERSION}
<<<<<<< HEAD
	Author: the OpenRA Developers
	
PackageFormats: MixFile
=======
>>>>>>> 99f3f37a

Packages:
	~^Content/ra/v2/
	~^Content/ra/v2/expand
	~^Content/ra/v2/cnc
	~^Content/ra/v2/movies
	.
	$ra: ra
	./mods/common: common
	~main.mix
	~conquer.mix
	~lores.mix: lores
	~hires.mix
	~local.mix
	~sounds.mix
	~speech.mix
	~allies.mix
	~russian.mix
	~temperat.mix
	~snow.mix
	~interior.mix
	~scores.mix
	~expand2.mix
	~hires1.mix
	~desert.mix
	ra|bits
	ra|bits/desert
	ra|uibits

MapFolders:
	ra|maps: System
	~^maps/ra/{DEV_VERSION}: User

Rules:
	ra|rules/misc.yaml
	ra|rules/ai.yaml
	ra|rules/player.yaml
	ra|rules/palettes.yaml
	ra|rules/world.yaml
	ra|rules/defaults.yaml
	ra|rules/vehicles.yaml
	ra|rules/husks.yaml
	ra|rules/structures.yaml
	ra|rules/infantry.yaml
	ra|rules/civilian.yaml
	ra|rules/decoration.yaml
	ra|rules/aircraft.yaml
	ra|rules/ships.yaml
	ra|rules/fakes.yaml

Sequences:
	ra|sequences/ships.yaml
	ra|sequences/vehicles.yaml
	ra|sequences/structures.yaml
	ra|sequences/infantry.yaml
	ra|sequences/aircraft.yaml
	ra|sequences/misc.yaml
	ra|sequences/decorations.yaml

TileSets:
	ra|tilesets/snow.yaml
	ra|tilesets/interior.yaml
	ra|tilesets/temperat.yaml
	ra|tilesets/desert.yaml

Cursors:
	ra|cursors.yaml

Chrome:
	ra|chrome.yaml

Assemblies:
	common|OpenRA.Mods.Common.dll
	common|OpenRA.Mods.Cnc.dll

ChromeLayout:
	common|chrome/ingame.yaml
	common|chrome/ingame-chat.yaml
	common|chrome/ingame-fmvplayer.yaml
	common|chrome/ingame-info.yaml
	common|chrome/ingame-infoscripterror.yaml
	common|chrome/ingame-infobriefing.yaml
	common|chrome/ingame-infoobjectives.yaml
	common|chrome/ingame-infostats.yaml
	common|chrome/ingame-menu.yaml
	ra|chrome/ingame-observer.yaml
	common|chrome/ingame-observerstats.yaml
	common|chrome/ingame-player.yaml
	common|chrome/ingame-perf.yaml
	common|chrome/ingame-debug.yaml
	common|chrome/mainmenu.yaml
	common|chrome/settings.yaml
	common|chrome/credits.yaml
	common|chrome/lobby.yaml
	common|chrome/lobby-mappreview.yaml
	common|chrome/lobby-players.yaml
	common|chrome/lobby-options.yaml
	common|chrome/lobby-music.yaml
	common|chrome/lobby-kickdialogs.yaml
	common|chrome/lobby-globalchat.yaml
	common|chrome/color-picker.yaml
	common|chrome/map-chooser.yaml
	common|chrome/multiplayer.yaml
	common|chrome/multiplayer-browser.yaml
	common|chrome/multiplayer-createserver.yaml
	common|chrome/multiplayer-directconnect.yaml
	common|chrome/multiplayer-globalchat.yaml
	common|chrome/connection.yaml
	common|chrome/replaybrowser.yaml
	common|chrome/dropdowns.yaml
	common|chrome/musicplayer.yaml
	common|chrome/tooltips.yaml
	common|chrome/assetbrowser.yaml
	common|chrome/missionbrowser.yaml
	common|chrome/confirmation-dialogs.yaml
	common|chrome/editor.yaml

Weapons:
	ra|weapons/explosions.yaml
	ra|weapons/ballistics.yaml
	ra|weapons/missiles.yaml
	ra|weapons/other.yaml
	ra|weapons/smallcaliber.yaml
	ra|weapons/superweapons.yaml
	
Voices:
	ra|audio/voices.yaml

Notifications:
	ra|audio/notifications.yaml

Music:
	ra|audio/music.yaml

Translations:
	ra|languages/english.yaml

LoadScreen: LogoStripeLoadScreen
	Image: ra|uibits/loadscreen.png
	Text: Filling Crates..., Charging Capacitors..., Reticulating Splines..., Planting Trees..., Building Bridges..., Aging Empires..., Compiling EVA..., Constructing Pylons..., Activating Skynet..., Splitting Atoms...

ServerTraits:
	LobbyCommands
	PlayerPinger
	MasterServerPinger
	LobbySettingsNotification

ChromeMetrics:
	common|metrics.yaml
	ra|metrics.yaml

Fonts:
	Regular:
		Font: common|FreeSans.ttf
		Size:14
	Bold:
		Font: common|FreeSansBold.ttf
		Size:14
	Title:
		Font: ra|ZoodRangmah.ttf
		Size:48
	MediumBold:
		Font: common|FreeSansBold.ttf
		Size:18
	BigBold:
		Font: common|FreeSansBold.ttf
		Size:24
	Small:
		Font: common|FreeSans.ttf
		Size:12
	Tiny:
		Font: common|FreeSans.ttf
		Size:10
	TinyBold:
		Font: common|FreeSansBold.ttf
		Size:10

Missions:
	ra|missions.yaml

MapGrid:
	TileSize: 24,24
	Type: Rectangular

SupportsMapsFrom: ra

SoundFormats: Aud, Wav

SpriteFormats: ShpD2, ShpTD, TmpRA, TmpTD, ShpTS

SpriteSequenceFormat: TilesetSpecificSpriteSequence
	TilesetExtensions:
		TEMPERAT: .tem
		SNOW: .sno
		INTERIOR: .int
		DESERT: .des

GameSpeeds:
	slower:
		Name: Slower
		Timestep: 50
		OrderLatency: 3
	default:
		Name: Normal
		Timestep: 40
		OrderLatency: 3
	fast:
		Name: Fast
		Timestep: 35
		OrderLatency: 4
	faster:
		Name: Faster
		Timestep: 30
		OrderLatency: 4
	fastest:
		Name: Fastest
		Timestep: 20
		OrderLatency: 6

ColorValidator:

ModContent:
	InstallPromptMessage: Red Alert requires artwork and audio from the original game.\n\nQuick Install will automatically download this content (without music\nor videos) from a mirror of the 2008 Red Alert freeware release.\n\nAdvanced Install includes options for downloading the music and for\ncopying the videos and other content from an original game disc.
	QuickDownload: quickinstall
	HeaderMessage: Game content may be extracted from the original game discs or an\nexisting digital install. OpenRA can also download the base game\nfiles from an online mirror of the 2008 freeware release of RA.
	Packages:
		base: Base Game Files
			TestFiles: ^Content/ra/v2/allies.mix, ^Content/ra/v2/conquer.mix, ^Content/ra/v2/interior.mix, ^Content/ra/v2/hires.mix, ^Content/ra/v2/lores.mix, ^Content/ra/v2/local.mix, ^Content/ra/v2/speech.mix, ^Content/ra/v2/russian.mix, ^Content/ra/v2/snow.mix, ^Content/ra/v2/sounds.mix, ^Content/ra/v2/temperat.mix
			Sources: allied, allied-linux, soviet, soviet-linux, tfd, ra-origin
			Required: true
			Download: basefiles
		aftermathbase: Aftermath Expansion Files
			TestFiles: ^Content/ra/v2/expand/expand2.mix, ^Content/ra/v2/expand/hires1.mix, ^Content/ra/v2/expand/lores1.mix, ^Content/ra/v2/expand/chrotnk1.aud, ^Content/ra/v2/expand/fixit1.aud, ^Content/ra/v2/expand/jburn1.aud, ^Content/ra/v2/expand/jchrge1.aud, ^Content/ra/v2/expand/jcrisp1.aud, ^Content/ra/v2/expand/jdance1.aud, ^Content/ra/v2/expand/jjuice1.aud, ^Content/ra/v2/expand/jjump1.aud, ^Content/ra/v2/expand/jlight1.aud, ^Content/ra/v2/expand/jpower1.aud, ^Content/ra/v2/expand/jshock1.aud, ^Content/ra/v2/expand/jyes1.aud, ^Content/ra/v2/expand/madchrg2.aud, ^Content/ra/v2/expand/madexplo.aud, ^Content/ra/v2/expand/mboss1.aud, ^Content/ra/v2/expand/mhear1.aud, ^Content/ra/v2/expand/mhotdig1.aud, ^Content/ra/v2/expand/mhowdy1.aud, ^Content/ra/v2/expand/mhuh1.aud, ^Content/ra/v2/expand/mlaff1.aud, ^Content/ra/v2/expand/mrise1.aud, ^Content/ra/v2/expand/mwrench1.aud, ^Content/ra/v2/expand/myeehaw1.aud, ^Content/ra/v2/expand/myes1.aud
			Sources: aftermath, aftermath-linux, tfd, ra-origin
			Required: true
			Download: aftermath
		cncdesert: C&C Desert Tileset
			TestFiles: ^Content/ra/v2/cnc/desert.mix
			Sources: tfd, cnc-origin, cnc95, cnc95-linux
			Required: true
			Download: cncdesert
		music: Base Game Music
			TestFiles: ^Content/ra/v2/scores.mix
			Sources: allied, allied-linux, soviet, soviet-linux, tfd, ra-origin
			Download: music
		movies-allied: Allied Campaign Briefings
			TestFiles: ^Content/ra/v2/movies/aagun.vqa, ^Content/ra/v2/movies/aftrmath.vqa, ^Content/ra/v2/movies/ally1.vqa, ^Content/ra/v2/movies/ally10.vqa, ^Content/ra/v2/movies/ally10b.vqa, ^Content/ra/v2/movies/ally11.vqa, ^Content/ra/v2/movies/ally12.vqa, ^Content/ra/v2/movies/ally14.vqa, ^Content/ra/v2/movies/ally2.vqa, ^Content/ra/v2/movies/ally4.vqa, ^Content/ra/v2/movies/ally5.vqa, ^Content/ra/v2/movies/ally6.vqa, ^Content/ra/v2/movies/ally8.vqa, ^Content/ra/v2/movies/ally9.vqa, ^Content/ra/v2/movies/allyend.vqa, ^Content/ra/v2/movies/allymorf.vqa, ^Content/ra/v2/movies/apcescpe.vqa, ^Content/ra/v2/movies/assess.vqa, ^Content/ra/v2/movies/battle.vqa, ^Content/ra/v2/movies/binoc.vqa, ^Content/ra/v2/movies/bmap.vqa, ^Content/ra/v2/movies/brdgtilt.vqa, ^Content/ra/v2/movies/crontest.vqa, ^Content/ra/v2/movies/cronfail.vqa, ^Content/ra/v2/movies/destroyr.vqa, ^Content/ra/v2/movies/dud.vqa, ^Content/ra/v2/movies/elevator.vqa, ^Content/ra/v2/movies/flare.vqa, ^Content/ra/v2/movies/frozen.vqa, ^Content/ra/v2/movies/grvestne.vqa, ^Content/ra/v2/movies/landing.vqa, ^Content/ra/v2/movies/masasslt.vqa, ^Content/ra/v2/movies/mcv.vqa, ^Content/ra/v2/movies/mcv_land.vqa, ^Content/ra/v2/movies/montpass.vqa, ^Content/ra/v2/movies/oildrum.vqa, ^Content/ra/v2/movies/overrun.vqa, ^Content/ra/v2/movies/prolog.vqa, ^Content/ra/v2/movies/redintro.vqa, ^Content/ra/v2/movies/shipsink.vqa, ^Content/ra/v2/movies/shorbom1.vqa, ^Content/ra/v2/movies/shorbom2.vqa, ^Content/ra/v2/movies/shorbomb.vqa, ^Content/ra/v2/movies/snowbomb.vqa, ^Content/ra/v2/movies/soviet1.vqa, ^Content/ra/v2/movies/sovtstar.vqa, ^Content/ra/v2/movies/spy.vqa, ^Content/ra/v2/movies/tanya1.vqa, ^Content/ra/v2/movies/tanya2.vqa, ^Content/ra/v2/movies/toofar.vqa, ^Content/ra/v2/movies/trinity.vqa
			Sources: allied, allied-linux, tfd, ra-origin
		movies-soviet: Soviet Campaign Briefings
			TestFiles: ^Content/ra/v2/movies/aagun.vqa, ^Content/ra/v2/movies/cronfail.vqa, ^Content/ra/v2/movies/airfield.vqa, ^Content/ra/v2/movies/ally1.vqa, ^Content/ra/v2/movies/allymorf.vqa, ^Content/ra/v2/movies/averted.vqa, ^Content/ra/v2/movies/beachead.vqa, ^Content/ra/v2/movies/bmap.vqa, ^Content/ra/v2/movies/bombrun.vqa, ^Content/ra/v2/movies/countdwn.vqa, ^Content/ra/v2/movies/double.vqa, ^Content/ra/v2/movies/dpthchrg.vqa, ^Content/ra/v2/movies/execute.vqa, ^Content/ra/v2/movies/flare.vqa, ^Content/ra/v2/movies/landing.vqa, ^Content/ra/v2/movies/mcvbrdge.vqa, ^Content/ra/v2/movies/mig.vqa, ^Content/ra/v2/movies/movingin.vqa, ^Content/ra/v2/movies/mtnkfact.vqa, ^Content/ra/v2/movies/nukestok.vqa, ^Content/ra/v2/movies/onthprwl.vqa, ^Content/ra/v2/movies/periscop.vqa, ^Content/ra/v2/movies/prolog.vqa, ^Content/ra/v2/movies/radrraid.vqa, ^Content/ra/v2/movies/redintro.vqa, ^Content/ra/v2/movies/search.vqa, ^Content/ra/v2/movies/sfrozen.vqa, ^Content/ra/v2/movies/sitduck.vqa, ^Content/ra/v2/movies/slntsrvc.vqa, ^Content/ra/v2/movies/snowbomb.vqa, ^Content/ra/v2/movies/snstrafe.vqa, ^Content/ra/v2/movies/sovbatl.vqa, ^Content/ra/v2/movies/sovcemet.vqa, ^Content/ra/v2/movies/sovfinal.vqa, ^Content/ra/v2/movies/soviet1.vqa, ^Content/ra/v2/movies/soviet10.vqa, ^Content/ra/v2/movies/soviet11.vqa, ^Content/ra/v2/movies/soviet12.vqa, ^Content/ra/v2/movies/soviet13.vqa, ^Content/ra/v2/movies/soviet14.vqa, ^Content/ra/v2/movies/soviet2.vqa, ^Content/ra/v2/movies/soviet3.vqa, ^Content/ra/v2/movies/soviet4.vqa, ^Content/ra/v2/movies/soviet5.vqa, ^Content/ra/v2/movies/soviet6.vqa, ^Content/ra/v2/movies/soviet7.vqa, ^Content/ra/v2/movies/soviet8.vqa, ^Content/ra/v2/movies/soviet9.vqa, ^Content/ra/v2/movies/sovmcv.vqa, ^Content/ra/v2/movies/sovtstar.vqa, ^Content/ra/v2/movies/spotter.vqa, ^Content/ra/v2/movies/strafe.vqa, ^Content/ra/v2/movies/take_off.vqa, ^Content/ra/v2/movies/tesla.vqa, ^Content/ra/v2/movies/v2rocket.vqa
			Sources: soviet, soviet-linux, tfd, ra-origin
		music-counterstrike: Counterstrike Music
			TestFiles: ^Content/ra/v2/expand/araziod.aud, ^Content/ra/v2/expand/backstab.aud, ^Content/ra/v2/expand/chaos2.aud, ^Content/ra/v2/expand/shut_it.aud, ^Content/ra/v2/expand/2nd_hand.aud, ^Content/ra/v2/expand/twinmix1.aud, ^Content/ra/v2/expand/under3.aud, ^Content/ra/v2/expand/vr2.aud, 
			Sources: counterstrike, counterstrike-linux, ra-origin
		music-aftermath: Aftermath Music
			TestFiles: ^Content/ra/v2/expand/await.aud, ^Content/ra/v2/expand/bog.aud, ^Content/ra/v2/expand/float_v2.aud, ^Content/ra/v2/expand/gloom.aud, ^Content/ra/v2/expand/grndwire.aud, ^Content/ra/v2/expand/rpt.aud, ^Content/ra/v2/expand/search.aud, ^Content/ra/v2/expand/traction.aud, ^Content/ra/v2/expand/wastelnd.aud
			Sources: aftermath, aftermath-linux, ra-origin
	Downloads:
		ra|installer/downloads.yaml
	Sources:
		ra|installer/aftermath.yaml
		ra|installer/allies95.yaml
		ra|installer/cnc95.yaml
		ra|installer/counterstrike.yaml
		ra|installer/firstdecade.yaml
		ra|installer/origin.yaml
		ra|installer/soviet95.yaml<|MERGE_RESOLUTION|>--- conflicted
+++ resolved
@@ -1,12 +1,8 @@
 Metadata:
 	Title: Red Alert
 	Version: {DEV_VERSION}
-<<<<<<< HEAD
-	Author: the OpenRA Developers
-	
+
 PackageFormats: MixFile
-=======
->>>>>>> 99f3f37a
 
 Packages:
 	~^Content/ra/v2/
