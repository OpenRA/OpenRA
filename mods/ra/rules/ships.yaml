SS:
	Inherits: ^Ship
	Buildable:
		Queue: Ship
		BuildAtProductionType: Submarine
		BuildPaletteOrder: 30
		Prerequisites: ~spen, ~techlevel.medium
		Description: Submerged anti-ship unit\narmed with torpedoes.\nCan detect other submarines.\n  Strong vs Naval units\n  Weak vs Ground units, Aircraft\n  Special Ability: Submerge
	Valued:
		Cost: 950
	Tooltip:
		Name: Submarine
	Health:
		HP: 250
	Armor:
		Type: Light
	Mobile:
		TurnSpeed: 4
		Speed: 71
	RevealsShroud:
		Range: 6c0
		RevealGeneratedShroud: False
	RevealsShroud@GAPGEN:
		Range: 5c0
	Targetable:
		TargetTypes: Ground, Water, Repair
		RequiresCondition: !underwater
	Targetable@UNDERWATER:
		TargetTypes: Underwater, Repair
		RequiresCondition: underwater
	Cloak:
		CloakTypes: Underwater
		InitialDelay: 0
		CloakDelay: 50
		CloakSound: subshow1.aud
		UncloakSound: subshow1.aud
		CloakedCondition: underwater
		Palette: submerged
		RequiresCondition: !cloak-force-disabled
	GrantConditionOnDamageState@UNCLOAK:
		Condition: cloak-force-disabled
		ValidDamageStates: Critical
	Armament:
		Weapon: TorpTube
		LocalOffset: 0,-171,0, 0,171,0
		FireDelay: 2
	AttackFrontal:
	SelectionDecorations:
		VisualBounds: 38,38
	AutoTarget:
		InitialStance: HoldFire
		InitialStanceAI: ReturnFire
	DetectCloaked:
		CloakTypes: Underwater
		Range: 4c0
	RenderDetectionCircle:
	Explodes:
		Weapon: UnitExplodeSubmarine
		EmptyWeapon: UnitExplodeSubmarine
	-MustBeDestroyed:

MSUB:
	Inherits: ^Ship
	Buildable:
		Queue: Ship
		BuildAtProductionType: Submarine
		BuildPaletteOrder: 60
		Prerequisites: ~spen, stek, ~techlevel.high
		Description: Submerged anti-ground siege unit\nwith anti-air capabilities.\nCan detect other submarines.\n  Strong vs Buildings, Ground units, Aircraft\n  Weak vs Naval units\n  Special Ability: Submerge
	Valued:
		Cost: 2000
	Tooltip:
		Name: Missile Submarine
<<<<<<< HEAD
=======
		Description: Submerged anti-ground siege unit\nwith anti-air capabilities.\nCan detect other submarines.\n  Strong vs Buildings, Ground units, Aircraft\n  Weak vs Naval units\n  Special Ability: Submerge
>>>>>>> fd36f63e
	Health:
		HP: 400
	Armor:
		Type: Light
	Mobile:
		TurnSpeed: 3
		Speed: 42
	RevealsShroud:
		Range: 6c0
		RevealGeneratedShroud: False
	RevealsShroud@GAPGEN:
		Range: 5c0
	Targetable:
		TargetTypes: Ground, Water, Repair
		RequiresCondition: !underwater
	Targetable@UNDERWATER:
		TargetTypes: Underwater, Repair
		RequiresCondition: underwater
	Cloak:
		CloakTypes: Underwater
		InitialDelay: 0
		CloakDelay: 100
		CloakSound: subshow1.aud
		UncloakSound: subshow1.aud
		CloakedCondition: underwater
		Palette: submerged
<<<<<<< HEAD
		RequiresCondition: !cloak-force-disabled
	GrantConditionOnDamageState@UNCLOAK:
		Condition: cloak-force-disabled
		ValidDamageStates: Critical
=======
>>>>>>> fd36f63e
	Armament@PRIMARY:
		Weapon: SubMissile
		LocalOffset: 0,-171,0, 0,171,0
		FireDelay: 2
	Armament@SECONDARY:
		Weapon: SubMissileAA
		LocalOffset: 0,-171,0, 0,171,0
		FireDelay: 2
	AttackFrontal:
	SelectionDecorations:
		VisualBounds: 44,44
	AutoTarget:
		InitialStance: HoldFire
		InitialStanceAI: ReturnFire
	DetectCloaked:
		CloakTypes: Underwater
		Range: 4c0
	RenderDetectionCircle:
	Explodes:
		Weapon: UnitExplodeSubmarine
		EmptyWeapon: UnitExplodeSubmarine
	-MustBeDestroyed:

DD:
	Inherits: ^Ship
	Buildable:
		Queue: Ship
		BuildAtProductionType: Boat
		BuildPaletteOrder: 40
		Prerequisites: ~syrd, dome, ~techlevel.medium
		Description: Fast multi-role ship.\nCan detect submarines.\n  Strong vs Naval units, Light armor, Aircraft\n  Weak vs Infantry, Tanks
	Valued:
		Cost: 1000
	Tooltip:
		Name: Destroyer
	Health:
		HP: 400
	Armor:
		Type: Heavy
	Mobile:
		TurnSpeed: 7
		Speed: 85
	RevealsShroud:
		Range: 6c0
		RevealGeneratedShroud: False
	RevealsShroud@GAPGEN:
		Range: 5c0
	Turreted:
		TurnSpeed: 7
		Offset: 341,0,128
	Armament@PRIMARY:
		Weapon: Stinger
		LocalOffset: 0,-100,0, 0,100,0
		LocalYaw: 64, -64
	Armament@SECONDARY:
		Weapon: DepthCharge
		LocalOffset: 0,-100,0, 0,100,0
		LocalYaw: 80, -80
	Armament@TERTIARY:
		Weapon: StingerAA
		LocalOffset: 0,-100,0, 0,100,0
		LocalYaw: 64, -64
	AttackTurreted:
	SelectionDecorations:
		VisualBounds: 38,38
	WithSpriteTurret:
	AutoTarget:
	DetectCloaked:
		CloakTypes: Underwater
		Range: 4c0
	RenderDetectionCircle:

CA:
	Inherits: ^Ship
	Buildable:
		Queue: Ship
		BuildAtProductionType: Boat
		BuildPaletteOrder: 50
		Prerequisites: ~syrd, atek, ~techlevel.high
		Description: Very slow long-range ship.\n  Strong vs Buildings, Ground units\n  Weak vs Naval units, Aircraft
	Valued:
		Cost: 2400
	Tooltip:
		Name: Cruiser
	Health:
		HP: 800
	Armor:
		Type: Heavy
	Mobile:
		TurnSpeed: 3
		Speed: 42
	RevealsShroud:
		Range: 7c0
		RevealGeneratedShroud: False
	RevealsShroud@GAPGEN:
		Range: 5c0
	Turreted@PRIMARY:
		Turret: primary
		Offset: -864,0,128
		TurnSpeed: 3
	Turreted@SECONDARY:
		Turret: secondary
		Offset: 768,0,128
		TurnSpeed: 3
	Armament@PRIMARY:
		Turret: primary
		Weapon: 8Inch
		LocalOffset: 480,-100,40, 480,100,40
		Recoil: 171
		RecoilRecovery: 34
		MuzzleSequence: muzzle
	Armament@SECONDARY:
		Name: secondary
		Turret: secondary
		Weapon: 8Inch
		LocalOffset: 480,-100,40, 480,100,40
		Recoil: 171
		RecoilRecovery: 34
		MuzzleSequence: muzzle
	AttackTurreted:
	WithMuzzleOverlay:
	SelectionDecorations:
		VisualBounds: 44,44
	WithSpriteTurret@PRIMARY:
		Turret: primary
	WithSpriteTurret@SECONDARY:
		Turret: secondary
	AutoTarget:

LST:
	Inherits: ^Ship
	Buildable:
		Queue: Ship
		BuildPaletteOrder: 10
		Prerequisites: ~techlevel.low
		Description: General-purpose naval transport.\nCan carry infantry and tanks.\n  Unarmed
	Valued:
		Cost: 700
	Tooltip:
		Name: Transport
	Health:
		HP: 350
	Armor:
		Type: Heavy
	Mobile:
		TurnSpeed: 10
		Speed: 113
		TerrainSpeeds:
			Beach: 70
		RequiresCondition: !notmobile
	RevealsShroud:
		Range: 6c0
		RevealGeneratedShroud: False
	RevealsShroud@GAPGEN:
		Range: 5c0
	SelectionDecorations:
		VisualBounds: 36,36
	WithLandingCraftAnimation:
		OpenTerrainTypes: Clear, Rough, Road, Ore, Gems, Beach
	Cargo:
		Types: Infantry, Vehicle
		MaxWeight: 5
		PipCount: 5
		PassengerFacing: 0
		LoadingCondition: notmobile
	-Chronoshiftable:

PT:
	Inherits: ^Ship
	Buildable:
		Queue: Ship
		BuildAtProductionType: Boat
		BuildPaletteOrder: 20
		Prerequisites: ~syrd, ~techlevel.medium
		Description: Light scout & support ship.\nCan detect submarines.\n  Strong vs Naval units\n  Weak vs Ground units, Aircraft
	Valued:
		Cost: 500
	Tooltip:
		Name: Gunboat
	Health:
		HP: 200
	Armor:
		Type: Heavy
	Mobile:
		TurnSpeed: 7
		Speed: 128
	RevealsShroud:
		Range: 7c0
		RevealGeneratedShroud: False
	RevealsShroud@GAPGEN:
		Range: 5c0
	Turreted:
		TurnSpeed: 7
		Offset: 512,0,0
	Armament@PRIMARY:
		Weapon: 2Inch
		LocalOffset: 208,0,48
		MuzzleSequence: muzzle
	Armament@SECONDARY:
		Name: secondary
		Weapon: DepthCharge
		MuzzleSequence: muzzle
	AttackTurreted:
	WithMuzzleOverlay:
	SelectionDecorations:
		VisualBounds: 36,36
	WithSpriteTurret:
	AutoTarget:
	DetectCloaked:
		CloakTypes: Underwater
		Range: 4c0
	RenderDetectionCircle:<|MERGE_RESOLUTION|>--- conflicted
+++ resolved
@@ -71,10 +71,6 @@
 		Cost: 2000
 	Tooltip:
 		Name: Missile Submarine
-<<<<<<< HEAD
-=======
-		Description: Submerged anti-ground siege unit\nwith anti-air capabilities.\nCan detect other submarines.\n  Strong vs Buildings, Ground units, Aircraft\n  Weak vs Naval units\n  Special Ability: Submerge
->>>>>>> fd36f63e
 	Health:
 		HP: 400
 	Armor:
@@ -101,15 +97,16 @@
 		UncloakSound: subshow1.aud
 		CloakedCondition: underwater
 		Palette: submerged
-<<<<<<< HEAD
 		RequiresCondition: !cloak-force-disabled
 	GrantConditionOnDamageState@UNCLOAK:
 		Condition: cloak-force-disabled
 		ValidDamageStates: Critical
-=======
->>>>>>> fd36f63e
 	Armament@PRIMARY:
 		Weapon: SubMissile
+		LocalOffset: 0,-171,0, 0,171,0
+		FireDelay: 2
+	Armament@SECONDARY:
+		Weapon: SubMissileAA
 		LocalOffset: 0,-171,0, 0,171,0
 		FireDelay: 2
 	Armament@SECONDARY:
