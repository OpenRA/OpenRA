--- conflicted
+++ resolved
@@ -602,9 +602,6 @@
 	DemoTruck:
 	-IronCurtainable:
 	Chronoshiftable:
-<<<<<<< HEAD
-		ExplodeInstead: yes
-=======
 		ExplodeInstead: yes
 
 CTNK:
@@ -636,5 +633,4 @@
 		SecondaryWeapon: ChronoTusk
 		PrimaryLocalOffset: -4,0,0,0,0, -4,0,0,0,0
 		SecondaryLocalOffset: 4,0,0,0,25, 4,0,0,0,-25
-	ChronoshiftDeploy:
->>>>>>> 343b7bf3
+	ChronoshiftDeploy: