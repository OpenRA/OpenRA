--- conflicted
+++ resolved
@@ -168,47 +168,6 @@
 			Wood: 75
 			Light: 60
 			Heavy: 25
-<<<<<<< HEAD
-=======
-		DamageTypes: Prone50Percent, TriggerProne, SmallExplosionDeath
-	Warhead@3Eff: CreateEffect
-		Explosions: med_explosion_air
-		ImpactSounds: kaboom25.aud
-
-SubMissile:
-	ReloadDelay: 300
-	Range: 16c0
-	Burst: 2
-	Report: missile6.aud
-	Projectile: Bullet
-		Speed: 162
-		Blockable: false
-		Angle: 120
-		Inaccuracy: 2c938
-		Image: MISSILE
-		TrailImage: smokey
-		ContrailLength: 30
-	Warhead@1Dam: SpreadDamage
-		Spread: 426
-		Damage: 25
-		Falloff: 1000, 368, 135, 50, 18, 7, 0
-		Versus:
-			None: 40
-			Light: 30
-			Heavy: 30
-		DamageTypes: Prone50Percent, TriggerProne, SmallExplosionDeath
-	Warhead@2Smu: LeaveSmudge
-		SmudgeType: Crater
-		InvalidTargets: Vehicle, Tank, Structure, Wall, Husk, Trees
-	Warhead@3Eff: CreateEffect
-		Explosions: artillery_explosion
-		ImpactSounds: kaboom15.aud
-		InvalidImpactTypes: Water
-	Warhead@4EffWater: CreateEffect
-		Explosions: large_splash
-		ImpactSounds: splash9.aud
-		ValidImpactTypes: Water
->>>>>>> fd36f63e
 
 SubMissileAA:
 	Inherits: SubMissile
